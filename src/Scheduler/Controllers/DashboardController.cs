﻿using Microsoft.AspNetCore.Authorization;
using Microsoft.AspNetCore.Identity;
using Microsoft.AspNetCore.Mvc;
using Microsoft.EntityFrameworkCore;
using Scheduler.Domain.Models;
using Scheduler.Domain.Repositories;
using Scheduler.Domain.Specifications;
using Scheduler.Infrastructure.Extensions;
using Scheduler.Infrastructure.Persistence;
using Scheduler.Filters;
using Microsoft.IdentityModel.Tokens;
<<<<<<< HEAD
using Scheduler.ViewComponents;
=======
using Scheduler.ViewModels;
>>>>>>> 3fea03f0

namespace Scheduler.Web.Controllers;

/// <summary>
/// Renders scheduler management views.
/// </summary>
[Authorize]
public sealed class DashboardController : Controller
{
	/// <summary>
	/// The database to query.
	/// </summary>
	private readonly SchedulerContext context;

	/// <summary>
	/// The variable to manage users.
	/// </summary>
	private readonly UserManager<User> userManager;

	/// <summary>
	/// Initializes the <see cref="DashboardController"/> class.
	/// </summary>
	/// <param name="context">The database to query.</param>
	public DashboardController(SchedulerContext context, UserManager<User> userManager)
	{
		this.context = context;
		this.userManager = userManager;
	}

	/// <summary>
	/// Displays the <see cref="Events(SchedulerContext, string?, string?)"/> view.
	/// Can also be POSTed to in order to provide filtering.
	/// </summary>
	/// <returns>A view containing scheduled events.</returns>
	[TypeFilter(typeof(ChangePasswordFilter))]
	public IActionResult Events()
	{
		return this.View();
	}

	/// <summary>
	/// Builds a list of Games or Practices for the appropriate Coach Event modal.
	/// </summary>
	/// <param name="type">The currently selected type of Event.</param>
	/// <returns>The appropriate ViewComponent.</returns>
	public async ValueTask <IActionResult> CoachEvents(string type)
	{
		Guid userId = Guid.Parse(this.userManager.GetUserId(this.User)
			?? throw new NullReferenceException("Could not get current user."));

		IEnumerable<Team> teams = await this.context.Teams.ToListAsync();
		IEnumerable<Team>? coachTeams = await this.context.Teams
			.Where(t => t.UserId == userId)
			.ToListAsync();

		List<Event> games = new List<Event>();
		List<Event> practices = new List<Event>();
		
		foreach (Team team in coachTeams)
		{
			if (type == nameof(Game))
			{
				IEnumerable<Event> coachGames = await this.context.Games
					.Where(g => g.HomeTeamId == team.Id || g.OpposingTeamId == team.Id)
					.WithScheduling()
					.ToListAsync();

				games.AddRange(coachGames);			
			}
			else
			{
				IEnumerable<Event> coachPractices = await this.context.Practices
					.Where(g => g.TeamId == team.Id)
					.WithScheduling()
					.ToListAsync();

				practices.AddRange(coachPractices);
			}			
		}

		if (games.Count > 0)
		{

			games = games
				.DistinctBy(g => g.Id)
				.ToList();

			this.ViewData["TypeFilterMessage"] = $"Showing all {type}s";
		}

		if (practices.Count > 0)
		{
			practices = practices
				.DistinctBy(g => g.Id)
				.ToList();

			this.ViewData["TypeFilterMessage"] = $"Showing all {type}s";
		}

		if (games.Count == 0 && practices.Count == 0)
		{
			this.ViewData["TypeFilterMessage"] = $"No {type}s found";
		}

		return type == nameof(Game)
			? this.ViewComponent("GamesModal", new { coachTeams, teams, games })
			: this.ViewComponent("PracticesModal", new { coachTeams, teams, practices });
	}

	/// <summary>
	/// Filters Games or Practices in the CoachModalTable.
	/// </summary>
	/// <param name="type">The currently selected type of Event.</param>
	/// <param name="start">The currently selected start date to filter.</param>
	/// <param name="end">The currently selected end date to filter.</param>
	/// <param name="searchTerm">The currently selected search term - defaults to null.</param>
	/// <param name="teamName">The currently selected team name - defaults to null.</param>
	/// <returns>The CoachModalTable partial view.</returns>
	public async ValueTask<IActionResult> FilterCoachEvents(
		string type,
		DateTime start,
		DateTime end,
		string? searchTerm = null,
		string? teamName = null)
	{
		Guid userId = Guid.Parse(userManager.GetUserId(this.User)
			?? throw new NullReferenceException("Could not determine current user."));

		IEnumerable<Team> teams = await this.context.Teams.ToListAsync();
		IEnumerable<Team> coachTeams = await this.context.Teams
			.Where(t => t.UserId == userId)
			.ToListAsync();

		IQueryable<Event>? games = null;
		IQueryable<Event>? practices = null;

		foreach (Team team in coachTeams)
		{
			if (type == nameof(Game))
			{
				IQueryable<Event> coachGames = this.context.Games
					.Where(g => g.HomeTeamId == team.Id || g.OpposingTeamId == team.Id)
					.WithScheduling();

				if (games is null && coachGames.Count() > 0)
				{
					games = coachGames;
				}
				else if (coachGames.Count() > 0)
				{
					games = games.Concat(coachGames);
				}

				if (games is not null)
				{
					games = this.DateSearch(start, end, games);
				}				

				if (!searchTerm.IsNullOrEmpty())
				{
					games = this.NameSearch(searchTerm!, type, games);
				}

				if (teamName is not null && games is not null)
				{
					games = games
						.OfType<Game>()
						.Where(game => game.HomeTeam.Name == teamName || game.OpposingTeam.Name == teamName);

					this.ViewData["TeamFilterMessage"] = $"for Team {teamName}";
				}
			}
			else
			{
				IQueryable<Event> coachPractices = this.context.Practices
					.Where(g => g.TeamId == team.Id)
					.WithScheduling();

				if (practices is null && !coachPractices.IsNullOrEmpty())
				{
					practices = coachPractices;
				}
				else if (!coachPractices.IsNullOrEmpty())
				{
					practices = practices.Concat(coachPractices);
				}

				if (practices is not null)
				{
					practices = this.DateSearch(start, end, practices);
				}

				if (searchTerm is not null)
				{
					practices = this.NameSearch(searchTerm, type, practices);
				}

				if (teamName is not null && practices is not null)
				{
					practices = practices
						.OfType<Practice>()
						.Where(p => p.Team.Name == teamName);

					this.ViewData["TeamFilterMessage"] = $"for Team {teamName}";
				}
			}
		}

		IEnumerable<Event>? filteredGames = null;
		IEnumerable<Event>? filteredPractices = null;

		if (!games.IsNullOrEmpty())
		{
			this.ViewData["TypeFilterMessage"] = $"Showing all {type}s";

			games = games!.Distinct();
		}

		if (!practices.IsNullOrEmpty())
		{
			this.ViewData["TypeFilterMessage"] = $"Showing all {type}s";

			practices = practices!.Distinct();
		}

		if (games.IsNullOrEmpty() && practices.IsNullOrEmpty())
		{
			this.ViewData["TypeFilterMessage"] = $"No {type}s found";
		}

		this.ViewData["EventType"] = type;

		UpcomingEventsModalViewModel viewModel = new(
			coachTeams,
			teams,
			(type == nameof(Game)
				? games
				: practices)
				?? Enumerable.Empty<Event>());

		return this.PartialView("_CoachModalTable", viewModel);
	}

	/// <summary>
	/// Displays the <see cref="Fields(IFieldService)"/> view.
	/// Only accessible to administrators.
	/// </summary>
	/// <returns>A view containing all fields.</returns>
	[Authorize(Roles = Role.ADMIN)]
	[TypeFilter(typeof(ChangePasswordFilter))]
	public async Task<IActionResult> Fields(
		[FromServices] IFieldRepository fieldRepository)
	{
		GetAllSpecification<Field> searchSpec = new();
		IEnumerable<Field> fields = await fieldRepository.SearchAsync(searchSpec);

		return this.View(fields);
	}

	/// <summary>
	/// Displays the <see cref="Users(UserManager{User})"/> view.
	/// </summary>
	/// <param name="userManager">The service to get users with.</param>
	/// <returns>A table containing all users.</returns>
	[Authorize(Roles = Role.ADMIN)]
	[TypeFilter(typeof(ChangePasswordFilter))]
	public async Task<IActionResult> Users(
		[FromServices] UserManager<User> userManager)
	{
		IEnumerable<User> users = await userManager.Users.ToListAsync();

		return this.View(users);
	}

	/// <summary>
	/// Displays the <see cref="Leagues(ILeagueRepository)"/> view.
	/// </summary>
	/// <param name="leagueRepository">Queries all leagues.</param>
	/// <returns>A view displaying all leagues with pagination.</returns>
	[Authorize]
	[TypeFilter(typeof(ChangePasswordFilter))]
	public async Task<IActionResult> Leagues(
		[FromServices] ILeagueRepository leagueRepository)
	{
		IEnumerable<League> leagues = await leagueRepository.SearchAsync(
			new GetAllSpecification<League>());

		return this.View(leagues);
	}

	/// <summary>
	/// Refreshes the Calendar View Component.
	/// </summary>
	/// <param name="year">The currently selected year.</param>
	/// <param name="month">The currently selecte month.</param>
	/// <returns>The Calendar ViewComponent.</returns>
	public IActionResult refreshCalendar(int? year, int? month)
	{
		this.ViewData["Year"] = year;
		this.ViewData["Month"] = month;

		return this.ViewComponent("Calendar");
	}

	/// <summary>
	/// Functionality for searching the database for Events.
	/// </summary>
	/// <param name="start">The currently selected start date.</param>
	/// <param name="end">The currently selected end date.</param>
	/// <param name="type">The currently selected type of Event.</param>
	/// <param name="searchTerm">The inputted search term - defaults to null.</param>
	/// <param name="teamName">The inputted team name - defaults to null.</param>
	/// <returns>A list of Events.</returns>
	[AllowAnonymous]
	public async Task<IActionResult> searchModal(DateTime start, DateTime end, string type, string? searchTerm = null, string? teamName = null)
	{
		IQueryable<Event> events = type switch
		{
			nameof(Practice) => this.context.Practices
				.Include(p => p.Team)
				.WithScheduling(),

			nameof(Game) => this.context.Games
				.Include(g => g.HomeTeam)
				.Include(g => g.OpposingTeam)
				.WithScheduling(),

			"Non-Team Event" => this.context.Events
				.Where(e => !(this.context.Practices.Any(p => p.Id == e.Id) || this.context.Games.Any(g => g.Id == e.Id)))
				.WithScheduling(),

			_ => this.context.Events
				.WithScheduling()
		};
<<<<<<< HEAD

		if (!events.IsNullOrEmpty())
		{
			events = this.dateSearch(start, end, events);
		}
=======
		
		events = this.DateSearch(start, end, events);

>>>>>>> 3fea03f0
		if (!searchTerm.IsNullOrEmpty())
		{
			events = this.NameSearch(searchTerm, type, events);
		}

		if (!teamName.IsNullOrEmpty())
		{
			events = this.TeamSearch(teamName, type, events);
		}

		if (events.IsNullOrEmpty())
		{
			this.ViewData["Events"] = null;

			this.ViewData["TypeFilterMessage"] = $"No {type} found";
		}
		else
		{
			this.ViewData["Events"] = events.ToList();

			this.ViewData["TypeFilterMessage"] = $"Showing all {type}s";
		}

		this.ViewData["Teams"] = await this.context.Teams.ToListAsync();
		this.ViewData["Start"] = start;
		this.ViewData["End"] = end;

		if (end > start.AddYears(1))
		{
			this.ViewData["Title"] = $"All {type}s";
		}
		else
		{
			this.ViewData["Title"] = $"All {type}s from {start.ToString("M/dd/y")} to {end.ToString("M/dd/y")}";
		}

		return this.ViewComponent("SearchListModal");
	}

	/// <summary>
	/// Builds data for the Monthly List Modal.
	/// </summary>
	/// <param name="year">The currently selected year.</param>
	/// <param name="month">The currently selected month.</param>
	/// <returns>The List Modal ViewComponent</returns>
	[AllowAnonymous]
	public async Task<IActionResult> monthModal(int year, int month)
	{
		DateTime monthDate = new DateTime(year, month, 1);
		DateTime monthEndDate = monthDate.AddMonths(1);
		this.ViewData["Events"] = await this.DateSearch(monthDate, monthEndDate).ToListAsync();
		this.ViewData["Teams"] = await this.context.Teams.ToListAsync();
		this.ViewData["Start"] = monthDate;
		this.ViewData["End"] = monthEndDate;
		this.ViewData["Title"] = $"Events in {monthDate.ToString("MMMM")}";
		this.ViewData["TypeFilterMessage"] = "Showing all Events";
		return this.ViewComponent("ListModal");
	}

	/// <summary>
	/// Builds data for the Weekly List Modal.
	/// </summary>
	/// <param name="year">The currently selected year.</param>
	/// <param name="month">The currently selected month.</param>
	/// <param name="weekStart">The start of the currently selected week.</param>
	/// <returns>The List Modal ViewComponent.</returns>
	[AllowAnonymous]
	public async Task<IActionResult> weekModal(int year, int month, int weekStart)
	{
		DateTime weekStartDate = new DateTime(year, month, weekStart);
		DateTime weekEndDate = weekStartDate.AddDays(7);
		this.ViewData["Events"] = await this.DateSearch(weekStartDate, weekEndDate).ToListAsync();
		this.ViewData["Teams"] = await this.context.Teams.ToListAsync();
		this.ViewData["Start"] = weekStartDate;
		this.ViewData["End"] = weekEndDate;
		this.ViewData["Title"] = $"Events for the week of {weekStartDate.ToString("M")}";
		this.ViewData["TypeFilterMessage"] = "Showing all Events";
		return this.ViewComponent("ListModal");
	}

	/// <summary>
	/// Builds data for the Day List Modal.
	/// </summary>
	/// <param name="year">The currently selected year.</param>
	/// <param name="month">The currently selected month.</param>
	/// <param name="date">The currently selected date.</param>
	/// <returns>The List Modal ViewComponent.</returns>
	[AllowAnonymous]
	public async Task<IActionResult> dayModal(int year, int month, int date)
	{
		DateTime eventDate = new DateTime(year, month, date);
		this.ViewData["Events"] = await this.DateSearch(eventDate, eventDate).ToListAsync();
		this.ViewData["Teams"] = await this.context.Teams.ToListAsync();
		this.ViewData["Start"] = eventDate; //12:00 AM on the selected day.
		this.ViewData["End"] = eventDate.Date.AddDays(1).AddSeconds(-1); //11:59 PM on the selected day.
		this.ViewData["Title"] = $"Events on {eventDate.ToString("M")}";
		this.ViewData["TypeFilterMessage"] = "Showing all Events";
		return this.ViewComponent("ListModal");
	}

	/// <summary>
	/// Builds data for the Grid Modal.
	/// </summary>
	/// <param name="year">The currently selected year.</param>
	/// <param name="month">The currently selected month.</param>
	/// <param name="date">The currently selected date.</param>
	/// <returns>The Grid Modal ViewComponent.</returns>
	[AllowAnonymous]
	public async Task<IActionResult> gridModal(int year, int month, int date)
	{
		DateTime eventDate = new DateTime(year, month, date);
		this.ViewData["Events"] = await this.DateSearch(eventDate, eventDate).ToListAsync();
		this.ViewData["Fields"] = await this.context.Fields.OrderBy(e => e.Name).ToListAsync();
		this.ViewData["Title"] = $"Scheduling Grid for {eventDate.ToString("M")}";
		this.ViewData["CurrentDate"] = eventDate;
		return this.ViewComponent("GridModal");
	}

	/// <summary>
	/// Functionality for filtering the List Modal.
	/// </summary>
	/// <param name="type">The currently selected type of Event.</param>
	/// <param name="start">The currently selected start date.</param>
	/// <param name="end">The currently selected end date.</param>
	/// <param name="searchTerm">The inputted search term - defaults to null.</param>
	/// <param name="teamName">The inputted team name - defaults to null.</param>
	/// <returns>The List Modal partial view.</returns>
	[AllowAnonymous]
	public async Task<IActionResult> filterModalEvents(string type, DateTime start, DateTime end, string? searchTerm = null, string? teamName = null)
	{
		IQueryable<Event> events = type switch
		{
			nameof(Practice) => this.context.Practices
				.Include(p => p.Team)
				.WithScheduling(),

			nameof(Game) => this.context.Games
				.Include(g => g.HomeTeam)
				.Include(g => g.OpposingTeam)
				.WithScheduling(),

			"Non-Team Event" => this.context.Events
				.Where(e => !(this.context.Practices.Any(p => p.Id == e.Id) || this.context.Games.Any(g => g.Id == e.Id)))
				.WithScheduling(),

			_ => this.context.Events
				.WithScheduling()
		};

<<<<<<< HEAD
		if (!events.IsNullOrEmpty())
		{
			events = this.dateSearch(start, end, events);
		}
=======
		events = this.DateSearch(start, end, events);
>>>>>>> 3fea03f0

		if (!searchTerm.IsNullOrEmpty())
		{
			events = this.NameSearch(searchTerm, type, events);
		}

		if (!teamName.IsNullOrEmpty())
		{
			events = this.TeamSearch(teamName, type, events);
		}

		if (events.IsNullOrEmpty())
		{
			this.ViewData["TypeFilterMessage"] = $"No {type} found";
		}
		else
		{
			this.ViewData["TypeFilterMessage"] = $"Showing all {type}s";
		}

		this.ViewData["Teams"] = await this.context.Teams.ToListAsync();
		return PartialView("_ListModalTable", events);
	}

	/// <summary>
	/// Builds a list of Events using date parameters.
	/// </summary>
	/// <param name="start">The currently selected start date.</param>
	/// <param name="end">The currently selected end date.</param>
	/// <param name="events">A list of Events - defaults to null.</param>
	/// <returns>A filtered list of Events.</returns>
	public IQueryable<Event> DateSearch(
		DateTime start,
		DateTime end,
		IQueryable<Event>? events = null)
	{
		events ??= this.context.Events.WithScheduling();

		return events
			.Where(e => e.StartDate.Date <= end.Date && e.EndDate.Date >= start.Date)
			.OrderBy(e => e.StartDate);
	}

	/// <summary>
	/// Builds a list of Events using a Team name.
	/// </summary>
	/// <param name="teamName">The inputted Team name.</param>
	/// <param name="type">The currently selected type of Event.</param>
	/// <param name="events">A list of Events - defaults to null.</param>
	/// <returns>A filtered list of Events.</returns>
	public IQueryable<Event>? TeamSearch(string teamName, string type, IQueryable<Event>? events = null)
	{
		events ??= this.context.Events.WithScheduling();

		IQueryable<Team> teamList = this.context.Teams;
		Team selectedTeam = teamList.FirstOrDefault(t => t.Name.ToLower() == teamName.ToLower());

		if (selectedTeam is null)
		{
			this.ViewData["TeamFilterMessage"] = "Team " + teamName + " does not exist";

			return null;			
		}

		IEnumerable<Event>? matchingGames = null;
		IEnumerable<Event>? matchingPractices = null;

		if (type == nameof(Event) || type == nameof(Game))
		{
			matchingGames = events
				.AsQueryable()
				.OfType<Game>()
				.Where(game => game.HomeTeam.Id == selectedTeam.Id || game.OpposingTeam.Id == selectedTeam.Id);
		}

		if (type == nameof(Event) || type == nameof(Practice))
		{
			matchingPractices = events.AsQueryable().OfType<Practice>().Where(practice => practice.Team.Id == selectedTeam.Id);
		}

		if(matchingGames.IsNullOrEmpty() && matchingPractices.IsNullOrEmpty())
		{
			ViewData["TeamFilterMessage"] = "There are no scheduled " + type + "s for Team " + selectedTeam.Name + "\nduring the selected dates";
			return null;
		}
		else if (matchingGames.IsNullOrEmpty() && !matchingPractices.IsNullOrEmpty())
		{
			events = (IQueryable<Event>)matchingPractices;
		}
		else if (matchingPractices.IsNullOrEmpty() && !matchingGames.IsNullOrEmpty())
		{
			events = (IQueryable<Event>)matchingGames;
		}
		else if (!matchingGames.IsNullOrEmpty() && !matchingPractices.IsNullOrEmpty())
		{
			events = matchingPractices.Concat((IQueryable<Event>)matchingGames).AsQueryable();
		}

		this.ViewData["TeamFilterMessage"] = "for Team " + selectedTeam.Name;

		return events;
	}

	/// <summary>
	/// Builds a list of Events using a search term.
	/// </summary>
	/// <param name="searchTerm">The inputted search term.</param>
	/// <param name="type">The currently selected Event type - defaults to Event.</param>
	/// <param name="events">A list of Events - defaults to null.</param>
	/// <returns>A filtered list of Events.</returns>
	public IQueryable<Event> NameSearch(
		string searchTerm,
		string? type = nameof(Event),
		IQueryable<Event>? events = null)
	{
		events = events
			.Where(e => e.Name.ToLower()
			.Contains(searchTerm.ToLower()));

		this.ViewData["NameFilterMessage"] = events.Count() > 0
			? $"that match the search term {searchTerm}"
			: $"There are no {type}s that match the search term {searchTerm}";

		return events;
	}
}<|MERGE_RESOLUTION|>--- conflicted
+++ resolved
@@ -9,12 +9,7 @@
 using Scheduler.Infrastructure.Persistence;
 using Scheduler.Filters;
 using Microsoft.IdentityModel.Tokens;
-<<<<<<< HEAD
-using Scheduler.ViewComponents;
-=======
 using Scheduler.ViewModels;
->>>>>>> 3fea03f0
-
 namespace Scheduler.Web.Controllers;
 
 /// <summary>
@@ -348,17 +343,12 @@
 			_ => this.context.Events
 				.WithScheduling()
 		};
-<<<<<<< HEAD
 
 		if (!events.IsNullOrEmpty())
 		{
-			events = this.dateSearch(start, end, events);
-		}
-=======
-		
-		events = this.DateSearch(start, end, events);
-
->>>>>>> 3fea03f0
+			events = this.DateSearch(start, end, events);
+		}
+
 		if (!searchTerm.IsNullOrEmpty())
 		{
 			events = this.NameSearch(searchTerm, type, events);
@@ -508,14 +498,10 @@
 				.WithScheduling()
 		};
 
-<<<<<<< HEAD
 		if (!events.IsNullOrEmpty())
 		{
-			events = this.dateSearch(start, end, events);
-		}
-=======
-		events = this.DateSearch(start, end, events);
->>>>>>> 3fea03f0
+			events = this.DateSearch(start, end, events);
+		}
 
 		if (!searchTerm.IsNullOrEmpty())
 		{
