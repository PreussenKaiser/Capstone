﻿using Microsoft.AspNetCore.Authorization;
using Microsoft.AspNetCore.Identity;
using Microsoft.AspNetCore.Mvc;
using Microsoft.EntityFrameworkCore;
using Scheduler.Web.ViewModels;
using Scheduler.Domain.Models;
using Scheduler.Domain.Repositories;
using Scheduler.Domain.Specifications;
using Scheduler.Infrastructure.Extensions;
using Scheduler.Infrastructure.Persistence;
using Scheduler.Filters;
using System.Linq;
using Microsoft.EntityFrameworkCore.Query;
using Microsoft.Extensions.Logging;
using System.Web;
using Microsoft.AspNetCore.Mvc.Rendering;
using Microsoft.IdentityModel.Tokens;

namespace Scheduler.Web.Controllers;

/// <summary>
/// Renders scheduler management views.
/// </summary>
[Authorize]
public sealed class DashboardController : Controller
{
	/// <summary>
	/// The database to query.
	/// </summary>
	private readonly SchedulerContext context;

	/// <summary>
	/// The variable to manage users.
	/// </summary>
	private readonly UserManager<User> userManager;

	/// <summary>
	/// Initializes the <see cref="DashboardController"/> class.
	/// </summary>
	/// <param name="context">The database to query.</param>
	public DashboardController(SchedulerContext context, UserManager<User> userManager)
	{
		this.context = context;
		this.userManager = userManager;
	}

	/// <summary>
	/// Displays the <see cref="Events(SchedulerContext, string?, string?)"/> view.
	/// Can also be POSTed to in order to provide filtering.
	/// </summary>
	/// <returns>A view containing scheduled events.</returns>
	[TypeFilter(typeof(ChangePasswordFilter))]
	public async Task<IActionResult> Events(
		string? type = null,
		string? searchTerm = null)
	{
		return this.View();
	}

	/// <summary>
	/// Builds a list of Games or Practices for the appropriate Coach Event modal.
	/// </summary>
	/// <param name="type">The currently selected type of Event.</param>
	/// <returns>The appropriate ViewComponent.</returns>
	public IActionResult coachEvents(string type)
	{
		var userId = this.userManager.GetUserId(this.User);

		IQueryable<Team>? coachTeams = this.context.Teams.Where(t => t.UserId.ToString() == userId);

		IQueryable<Event>? games = null;

		IQueryable<Event>? practices = null;
		
		foreach(Team team in coachTeams)
		{
			if(type == "Game")
			{
				IQueryable<Event> coachGames = this.context.Games
					.Where(g => g.HomeTeamId == team.Id || g.OpposingTeamId == team.Id)
					.WithScheduling();

				if(games == null && !coachGames.IsNullOrEmpty())
				{
					games = coachGames;
				}
				else if(!coachGames.IsNullOrEmpty())
				{
					games = games.Concat(coachGames);					
				}				
			}
			else
			{
				IQueryable<Event> coachPractices = this.context.Practices
					.Where(g => g.TeamId == team.Id)
					.WithScheduling();

				if (practices == null && !coachPractices.IsNullOrEmpty())
				{
					practices = coachPractices;
				}
				else if (!coachPractices.IsNullOrEmpty())
				{
					practices = practices.Concat(coachPractices);
				}
			}			
		}

		if (!games.IsNullOrEmpty())
		{
			this.ViewData["Games"] = games.Distinct().ToList();

			this.ViewData["TypeFilterMessage"] = $"Showing all {type}s";
		}

		if (!practices.IsNullOrEmpty())
		{
			this.ViewData["Practices"] = practices.Distinct().ToList();

			this.ViewData["TypeFilterMessage"] = $"Showing all {type}s";
		}

		if (games.IsNullOrEmpty() && practices.IsNullOrEmpty())
		{
			this.ViewData["TypeFilterMessage"] = $"No {type}s found";
		}

		this.ViewData["CoachTeams"] = coachTeams.ToList();

		this.ViewData["Teams"] = this.context.Teams.ToList();

		if(type == "Game")
		{
			return this.ViewComponent("GamesModal");
		}
		else
		{
			return this.ViewComponent("PracticesModal");
		}
	}

	/// <summary>
	/// Filters Games or Practices in the CoachModalTable.
	/// </summary>
	/// <param name="type">The currently selected type of Event.</param>
	/// <param name="start">The currently selected start date to filter.</param>
	/// <param name="end">The currently selected end date to filter.</param>
	/// <param name="searchTerm">The currently selected search term - defaults to null.</param>
	/// <param name="teamName">The currently selected team name - defaults to null.</param>
	/// <returns>The CoachModalTable partial view.</returns>
	public IActionResult filterCoachEvents(string type, DateTime start, DateTime end, string? searchTerm = null, string? teamName = null)
	{
		var userId = userManager.GetUserId(User);

<<<<<<< HEAD
		IQueryable<Event> events = type switch
		{
			nameof(Practice) => this.context.Practices.Include(p => p.Team),

			nameof(Game) => this.context.Games
				.Include(g => g.HomeTeam)
				.Include(g => g.OpposingTeam),

			_ => this.context.Events
		};

		if (searchTerm is not null)
		{
			events = events.Where(e => e.Name.Contains(searchTerm));
		}

		return this.View(await events
			.WithScheduling()
			.OrderBy(e => e.StartDate)
			.ToListAsync());
=======
		IQueryable<Team>? coachTeams = this.context.Teams.Where(t => t.UserId.ToString() == userId);

		IQueryable<Event>? games = null;

		IQueryable<Event>? practices = null;

		foreach (Team team in coachTeams)
		{
			if (type == "Game")
			{
				IQueryable<Event> coachGames = this.context.Games
					.Where(g => g.HomeTeamId == team.Id || g.OpposingTeamId == team.Id)
					.WithScheduling();

				if (games == null && !coachGames.IsNullOrEmpty())
				{
					games = coachGames;
				}
				else if (!coachGames.IsNullOrEmpty())
				{
					games = games.Concat(coachGames);
				}

				if (!games.IsNullOrEmpty())
				{
					games = this.dateSearch(start, end, games);
				}				

				if (searchTerm is not null)
				{
					games = this.nameSearch(searchTerm, type, games);
				}

				if (teamName is not null)
				{
					games = games.AsQueryable().OfType<Game>().Where(game => game.HomeTeam.Name == teamName || game.OpposingTeam.Name == teamName);

					this.ViewData["TeamFilterMessage"] = $"for Team {teamName}";
				}
			}
			else
			{
				IQueryable<Event> coachPractices = this.context.Practices
					.Where(g => g.TeamId == team.Id)
					.WithScheduling();

				if (practices == null && !coachPractices.IsNullOrEmpty())
				{
					practices = coachPractices;
				}
				else if (!coachPractices.IsNullOrEmpty())
				{
					practices = practices.Concat(coachPractices);
				}

				if (!practices.IsNullOrEmpty())
				{
					practices = this.dateSearch(start, end, practices);
				}

				if (searchTerm is not null)
				{
					practices = this.nameSearch(searchTerm, type, practices);
				}

				if (teamName is not null)
				{
					practices = practices.AsQueryable().OfType<Practice>().Where(Practice => Practice.Team.Name == teamName);

					this.ViewData["TeamFilterMessage"] = $"for Team {teamName}";
				}
			}
		}

		IEnumerable<Event> filteredGames = null;
		IEnumerable<Event> filteredPractices = null;

		if (!games.IsNullOrEmpty())
		{
			this.ViewData["TypeFilterMessage"] = $"Showing all {type}s";

			filteredGames = games.Distinct().ToList();
		}

		if (!practices.IsNullOrEmpty())
		{
			this.ViewData["TypeFilterMessage"] = $"Showing all {type}s";

			filteredPractices = practices.Distinct().ToList();
		}

		if (games.IsNullOrEmpty() && practices.IsNullOrEmpty())
		{
			this.ViewData["TypeFilterMessage"] = $"No {type}s found";
		}

		this.ViewData["CoachTeams"] = coachTeams.ToList();

		this.ViewData["Teams"] = this.context.Teams.ToList();

		this.ViewData["EventType"] = type;

		if (type == "Game")
		{
			return PartialView("_CoachModalTable", filteredGames);
		}
		else
		{
			return PartialView("_CoachModalTable", filteredPractices);
		}
>>>>>>> 9035197c
	}

	/// <summary>
	/// Displays the <see cref="Teams"/> view.
	/// </summary>
	/// <returns>A table containing all teams.</returns>
	[TypeFilter(typeof(ChangePasswordFilter))]
	public async Task<IActionResult> Teams(
		[FromServices] ITeamRepository teamRepository)
	{
		GetAllSpecification<Team> searchSpec = new();
		IEnumerable<Team> teams = await teamRepository.SearchAsync(searchSpec);

		return this.View(teams);
	}

	/// <summary>
	/// Displays the <see cref="Fields(IFieldService)"/> view.
	/// Only accessible to administrators.
	/// </summary>
	/// <returns>A view containing all fields.</returns>
	[Authorize(Roles = Role.ADMIN)]
	[TypeFilter(typeof(ChangePasswordFilter))]
	public async Task<IActionResult> Fields(
		[FromServices] IFieldRepository fieldRepository)
	{
		GetAllSpecification<Field> searchSpec = new();
		IEnumerable<Field> fields = await fieldRepository.SearchAsync(searchSpec);

		return this.View(fields);
	}

	/// <summary>
	/// Displays the <see cref="Users(UserManager{User})"/> view.
	/// </summary>
	/// <param name="userManager">The service to get users with.</param>
	/// <returns>A table containing all users.</returns>
	[Authorize(Roles = Role.ADMIN)]
	[TypeFilter(typeof(ChangePasswordFilter))]
	public async Task<IActionResult> Users(
		[FromServices] UserManager<User> userManager)
	{
		IEnumerable<User> fields = await userManager.Users.ToListAsync();

		return this.View(fields);
	}

	/// <summary>
	/// Checks if the user is associated with the team.
	/// </summary>
	/// <returns>games and practices the user is associated with.</returns>
	bool isTeamMember(Event scheduledEvent)
	{
		if (scheduledEvent is Practice practice)
		{
			return practice?.Team?.UserId == Guid.Parse(userManager.GetUserId(User));
		}
		else if (scheduledEvent is Game game)
		{
			return game?.HomeTeam?.UserId == Guid.Parse(userManager.GetUserId(User))
				|| game?.OpposingTeam?.UserId == Guid.Parse(userManager.GetUserId(User));
		}

		return false;
	}

	/// <summary>
	/// Refreshes the Calendar View Component.
	/// </summary>
	/// <param name="year">The currently selected year.</param>
	/// <param name="month">The currently selecte month.</param>
	/// <returns>The Calendar ViewComponent.</returns>
	public IActionResult refreshCalendar(int? year, int? month)
	{
		this.ViewData["Year"] = year;
		this.ViewData["Month"] = month;

		return this.ViewComponent("Calendar");
	}

	/// <summary>
	/// Functionality for searching the database for Events.
	/// </summary>
	/// <param name="start">The currently selected start date.</param>
	/// <param name="end">The currently selected end date.</param>
	/// <param name="type">The currently selected type of Event.</param>
	/// <param name="searchTerm">The inputted search term - defaults to null.</param>
	/// <param name="teamName">The inputted team name - defaults to null.</param>
	/// <returns>A list of Events.</returns>
	[AllowAnonymous]
	public async Task<IActionResult> searchModal(DateTime start, DateTime end, string type, string? searchTerm = null, string? teamName = null)
	{
		IQueryable<Event> events = type switch
		{
			nameof(Practice) => this.context.Practices
				.Include(p => p.Team)
				.WithScheduling(),

			nameof(Game) => this.context.Games
				.Include(g => g.HomeTeam)
				.Include(g => g.OpposingTeam)
				.WithScheduling(),

			_ => this.context.Events
				.WithScheduling()
		};
		
		events = this.dateSearch(start, end, events);

		if(searchTerm != null)
		{
			events = this.nameSearch(searchTerm, type, events);
		}

		if(teamName != null)
		{
			events = this.teamSearch(teamName, type, events);
		}

		if(events.IsNullOrEmpty())
		{
			this.ViewData["Events"] = null;

			this.ViewData["TypeFilterMessage"] = $"No {type}s found";
		}
		else
		{
			this.ViewData["Events"] = events.ToList();

			this.ViewData["TypeFilterMessage"] = $"Showing all {type}s";
		}

		this.ViewData["Teams"] = await this.context.Teams.ToListAsync();
		this.ViewData["Start"] = start;
		this.ViewData["End"] = end;
		if (end > start.AddYears(1))
		{
			this.ViewData["Title"] = $"All {type}s";
		}
		else
		{
			this.ViewData["Title"] = $"All {type}s from {start.ToString("M/dd/y")} to {end.ToString("M/dd/y")}";
		}

		return this.ViewComponent("SearchListModal");
	}

	/// <summary>
	/// Builds data for the Monthly List Modal.
	/// </summary>
	/// <param name="year">The currently selected year.</param>
	/// <param name="month">The currently selected month.</param>
	/// <returns>The List Modal ViewComponent</returns>
	[AllowAnonymous]
	public async Task<IActionResult> monthModal(int year, int month)
	{
		DateTime monthDate = new DateTime(year, month, 1);
		DateTime monthEndDate = monthDate.AddMonths(1);
		this.ViewData["Events"] = await this.dateSearch(monthDate, monthEndDate).ToListAsync();
		this.ViewData["Teams"] = await this.context.Teams.ToListAsync();
		this.ViewData["Start"] = monthDate;
		this.ViewData["End"] = monthEndDate;
		this.ViewData["Title"] = $"Events in {monthDate.ToString("MMMM")}";
		this.ViewData["TypeFilterMessage"] = "Showing all Events";
		return this.ViewComponent("ListModal");
	}

	/// <summary>
	/// Builds data for the Weekly List Modal.
	/// </summary>
	/// <param name="year">The currently selected year.</param>
	/// <param name="month">The currently selected month.</param>
	/// <param name="weekStart">The start of the currently selected week.</param>
	/// <returns>The List Modal ViewComponent.</returns>
	[AllowAnonymous]
	public async Task<IActionResult> weekModal(int year, int month, int weekStart)
	{
		DateTime weekStartDate = new DateTime(year, month, weekStart);
		DateTime weekEndDate = weekStartDate.AddDays(7);
		this.ViewData["Events"] = await this.dateSearch(weekStartDate, weekEndDate).ToListAsync();
		this.ViewData["Teams"] = await this.context.Teams.ToListAsync();
		this.ViewData["Start"] = weekStartDate;
		this.ViewData["End"] = weekEndDate;
		this.ViewData["Title"] = $"Events for the week of {weekStartDate.ToString("M")}";
		this.ViewData["TypeFilterMessage"] = "Showing all Events";
		return this.ViewComponent("ListModal");
	}

	/// <summary>
	/// Builds data for the Day List Modal.
	/// </summary>
	/// <param name="year">The currently selected year.</param>
	/// <param name="month">The currently selected month.</param>
	/// <param name="date">The currently selected date.</param>
	/// <returns>The List Modal ViewComponent.</returns>
	[AllowAnonymous]
	public async Task<IActionResult> dayModal(int year, int month, int date)
	{
		DateTime eventDate = new DateTime(year, month, date);
		this.ViewData["Events"] = await this.dateSearch(eventDate, eventDate).ToListAsync();
		this.ViewData["Teams"] = await this.context.Teams.ToListAsync();
		this.ViewData["Start"] = eventDate; //12:00 AM on the selected day.
		this.ViewData["End"] = eventDate.Date.AddDays(1).AddSeconds(-1); //11:59 PM on the selected day.
		this.ViewData["Title"] = $"Events on {eventDate.ToString("M")}";
		this.ViewData["TypeFilterMessage"] = "Showing all Events";
		return this.ViewComponent("ListModal");
	}

	/// <summary>
	/// Builds data for the Grid Modal.
	/// </summary>
	/// <param name="year">The currently selected year.</param>
	/// <param name="month">The currently selected month.</param>
	/// <param name="date">The currently selected date.</param>
	/// <returns>The Grid Modal ViewComponent.</returns>
	[AllowAnonymous]
	public async Task<IActionResult> gridModal(int year, int month, int date)
	{
		DateTime eventDate = new DateTime(year, month, date);
		this.ViewData["Events"] = await this.dateSearch(eventDate, eventDate).ToListAsync();
		this.ViewData["Fields"] = await this.context.Fields.OrderBy(e => e.Name).ToListAsync();
		this.ViewData["Title"] = $"Scheduling Grid for {eventDate.ToString("M")}";
		this.ViewData["CurrentDate"] = eventDate;
		return this.ViewComponent("GridModal");
	}

	/// <summary>
	/// Functionality for filtering the List Modal.
	/// </summary>
	/// <param name="type">The currently selected type of Event.</param>
	/// <param name="start">The currently selected start date.</param>
	/// <param name="end">The currently selected end date.</param>
	/// <param name="searchTerm">The inputted search term - defaults to null.</param>
	/// <param name="teamName">The inputted team name - defaults to null.</param>
	/// <returns>The List Modal partial view.</returns>
	[AllowAnonymous]
	public async Task<IActionResult> filterModalEvents(string type, DateTime start, DateTime end, string? searchTerm = null, string? teamName = null)
	{
		IQueryable<Event> events = type switch
		{
			nameof(Practice) => this.context.Practices
				.Include(p => p.Team)
				.WithScheduling(),

			nameof(Game) => this.context.Games
				.Include(g => g.HomeTeam)
				.Include(g => g.OpposingTeam)
				.WithScheduling(),

			_ => this.context.Events
				.WithScheduling()
		};

		events = this.dateSearch(start, end, events);

		if (searchTerm is not null)
		{
			events = this.nameSearch(searchTerm, type, events);
		}

		if (teamName is not null)
		{
			events = this.teamSearch(teamName, type, events);
		}

		if (events.IsNullOrEmpty())
		{
			this.ViewData["TypeFilterMessage"] = $"No {type}s found";
		}
		else
		{
			this.ViewData["TypeFilterMessage"] = $"Showing all {type}s";
		}

		this.ViewData["Teams"] = await this.context.Teams.ToListAsync();
		return PartialView("_ListModalTable", events);
	}

	/// <summary>
	/// Builds a list of Events using date parameters.
	/// </summary>
	/// <param name="start">The currently selected start date.</param>
	/// <param name="end">The currently selected end date.</param>
	/// <param name="events">A list of Events - defaults to null.</param>
	/// <returns>A filtered list of Events.</returns>
	public IQueryable<Event> dateSearch(DateTime start, DateTime end, IQueryable<Event>? events = null)
	{
		if (events == null)
		{
			events = this.context.Events
					.WithScheduling();
		}

		return events
			.Where(e => e.StartDate.Date <= end.Date && e.EndDate.Date >= start.Date)
			.OrderBy(e => e.StartDate);
	}

	/// <summary>
	/// Builds a list of Events using a Team name.
	/// </summary>
	/// <param name="teamName">The inputted Team name.</param>
	/// <param name="type">The currently selected type of Event.</param>
	/// <param name="events">A list of Events - defaults to null.</param>
	/// <returns>A filtered list of Events.</returns>
	public IQueryable<Event> teamSearch(string teamName, string type, IQueryable<Event>? events = null)
	{
		if (events == null)
		{
			events = this.context.Events
					.WithScheduling();
		}

		IQueryable<Team> teamList = this.context.Teams;

		Team selectedTeam = teamList.FirstOrDefault(t => t.Name.ToLower() == teamName.ToLower());

		if (selectedTeam == null)
		{
			ViewData["TeamFilterMessage"] = "Team " + teamName + " does not exist";
			return null;			
		}

		IEnumerable<Event> matchingGames = null;
		IEnumerable<Event> matchingPractices = null;

		if (type == "Event" || type == "Game")
		{
			matchingGames = events.AsQueryable().OfType<Game>().Where(game => game.HomeTeam.Id == selectedTeam.Id || game.OpposingTeam.Id == selectedTeam.Id);
			if (!matchingGames.Any())
			{
				matchingGames = null;
			}
		}

		if (type == "Event" || type == "Practice")
		{
			matchingPractices = events.AsQueryable().OfType<Practice>().Where(practice => practice.Team.Id == selectedTeam.Id);
			if (!matchingPractices.Any())
			{
				matchingPractices = null;
			}
		}

		if(matchingGames == null && matchingPractices == null)
		{
			ViewData["TeamFilterMessage"] = "There are no scheduled " + type + "s for Team " + selectedTeam.Name + "\nduring the selected dates";
			return null;
		}
		else if (matchingGames == null && matchingPractices.Any())
		{
			events = (IQueryable<Event>)matchingPractices;
		}
		else if (matchingPractices == null && matchingGames.Any())
		{
			events = (IQueryable<Event>)matchingGames;
		}
		else if (matchingGames.Any() && matchingPractices.Any())
		{
			events = matchingPractices.Concat((IQueryable<Event>)matchingGames).AsQueryable();
		}

		ViewData["TeamFilterMessage"] = "for Team " + selectedTeam.Name;

		return events;
	}

	/// <summary>
	/// Builds a list of Events using a search term.
	/// </summary>
	/// <param name="searchTerm">The inputted search term.</param>
	/// <param name="type">The currently selected Event type - defaults to Event.</param>
	/// <param name="events">A list of Events - defaults to null.</param>
	/// <returns>A filtered list of Events.</returns>
	public IQueryable<Event> nameSearch(string searchTerm, string? type = "Event", IQueryable<Event>? events = null)
	{
		if(events == null)
		{
			events = this.context.Events
					.WithScheduling();
		}
		events = events.Where(e => e.Name.ToLower().Contains(searchTerm.ToLower()));

		if (!events.Any())
		{
			ViewData["NameFilterMessage"] = "There are no " + type + "s that match the search term " + searchTerm;
		}
		else
		{
			ViewData["NameFilterMessage"] = "that match the search term " + searchTerm;
		}

		return events;
	}
}<|MERGE_RESOLUTION|>--- conflicted
+++ resolved
@@ -152,28 +152,6 @@
 	{
 		var userId = userManager.GetUserId(User);
 
-<<<<<<< HEAD
-		IQueryable<Event> events = type switch
-		{
-			nameof(Practice) => this.context.Practices.Include(p => p.Team),
-
-			nameof(Game) => this.context.Games
-				.Include(g => g.HomeTeam)
-				.Include(g => g.OpposingTeam),
-
-			_ => this.context.Events
-		};
-
-		if (searchTerm is not null)
-		{
-			events = events.Where(e => e.Name.Contains(searchTerm));
-		}
-
-		return this.View(await events
-			.WithScheduling()
-			.OrderBy(e => e.StartDate)
-			.ToListAsync());
-=======
 		IQueryable<Team>? coachTeams = this.context.Teams.Where(t => t.UserId.ToString() == userId);
 
 		IQueryable<Event>? games = null;
@@ -284,7 +262,6 @@
 		{
 			return PartialView("_CoachModalTable", filteredPractices);
 		}
->>>>>>> 9035197c
 	}
 
 	/// <summary>
