﻿using Microsoft.AspNetCore.Authorization;
using Microsoft.AspNetCore.Identity;
using Microsoft.AspNetCore.Mvc;
using Microsoft.EntityFrameworkCore;
using Scheduler.Domain.Models;
using Scheduler.Domain.Repositories;
using Scheduler.Domain.Specifications;
using Scheduler.Infrastructure.Extensions;
using Scheduler.Infrastructure.Persistence;
using Scheduler.Filters;
using Microsoft.IdentityModel.Tokens;
using Scheduler.ViewModels;
using Scheduler.Domain.Services;

namespace Scheduler.Web.Controllers;

/// <summary>
/// Renders scheduler management views.
/// </summary>
[Authorize]
public sealed class DashboardController : Controller
{
	/// <summary>
	/// The database to query.
	/// </summary>
	private readonly SchedulerContext context;

	/// <summary>
	/// API for retrieving dates.
	/// </summary>
	private readonly IDateProvider dateProvider;

	/// <summary>
	/// API for querying users.
	/// </summary>
	private readonly UserManager<User> userManager;

	/// <summary>
	/// Initializes the <see cref="DashboardController"/> class.
	/// </summary>
	/// <param name="context">The database to query.</param>
	/// <param name="dateProvider">API for getting dates.</param>
	/// <param name="userManager">API for querying users.</param>
	public DashboardController(
		SchedulerContext context,
		IDateProvider dateProvider,
		UserManager<User> userManager)
	{
		this.context = context;
		this.dateProvider = dateProvider;
		this.userManager = userManager;
	}

	/// <summary>
	/// Displays the <see cref="Events(SchedulerContext, string?, string?)"/> view.
	/// Can also be POSTed to in order to provide filtering.
	/// </summary>
	/// <returns>A view containing scheduled events.</returns>
	public IActionResult Events()
	{
		return this.View();
	}

	/// <summary>
	/// Builds a list of Games or Practices for the appropriate Coach Event modal.
	/// </summary>
	/// <param name="type">The currently selected type of Event.</param>
	/// <returns>The appropriate ViewComponent.</returns>
	public IActionResult CoachEvents(string type)
	{
		return type == nameof(Game)
			? this.ViewComponent("GamesModal")
			: this.ViewComponent("PracticesModal");
	}

	/// <summary>
	/// Filters Games or Practices in the CoachModalTable.
	/// </summary>
	/// <param name="type">The currently selected type of Event.</param>
	/// <param name="start">The currently selected start date to filter.</param>
	/// <param name="end">The currently selected end date to filter.</param>
	/// <param name="searchTerm">The currently selected search term - defaults to null.</param>
	/// <param name="teamName">The currently selected team name - defaults to null.</param>
	/// <returns>The CoachModalTable partial view.</returns>
	public async ValueTask<IActionResult> FilterCoachEvents(
		string type,
		DateTime start,
		DateTime end,
		string? searchTerm = null,
		string? teamName = null)
	{
		Guid userId = Guid.Parse(this.userManager.GetUserId(this.User)
			?? throw new NullReferenceException("Could not determine current user."));

		IEnumerable<Team> teams = await this.context.Teams.ToListAsync();
		IEnumerable<Team> coachTeams = await this.context.Teams
			.Where(t => t.UserId == userId)
			.ToListAsync();

		IQueryable<Event>? games = null;
		IQueryable<Event>? practices = null;

		foreach (Team team in coachTeams)
		{
			if (type == nameof(Game))
			{
				IQueryable<Event> coachGames = this.context.Games
					.Where(g => g.HomeTeamId == team.Id || g.OpposingTeamId == team.Id)
					.WithScheduling(this.dateProvider);

				if (games is null && coachGames.Any())
				{
					games = coachGames;
				}
				else if (coachGames.Any())
				{
					games = games?.Concat(coachGames);
				}

				if (games is not null)
				{
					games = this.DateSearch(start, end, games);
				}				

				if (!searchTerm.IsNullOrEmpty())
				{
					games = this.NameSearch(searchTerm!, type, games);
				}

				if (teamName is not null && games is not null)
				{
					games = games
						.OfType<Game>()
						.Where(game => 
							game.HomeTeam!.Name == teamName ||
							game.OpposingTeam!.Name == teamName);

					this.ViewData["TeamFilterMessage"] = $"for Team {teamName}";
				}
			}
			else
			{
				IQueryable<Event> coachPractices = this.context.Practices
					.Where(g => g.TeamId == team.Id)
					.WithScheduling(this.dateProvider);

				if (practices is null && !coachPractices.IsNullOrEmpty())
				{
					practices = coachPractices;
				}
				else if (!coachPractices.IsNullOrEmpty())
				{
					practices = practices?.Concat(coachPractices);
				}

				if (practices is not null)
				{
					practices = this.DateSearch(start, end, practices);
				}

				if (searchTerm is not null)
				{
					practices = this.NameSearch(searchTerm, type, practices);
				}

				if (teamName is not null && practices is not null)
				{
					practices = practices
						.OfType<Practice>()
						.Where(p => p.Team!.Name == teamName);

					this.ViewData["TeamFilterMessage"] = $"for Team {teamName}";
				}
			}
		}

		if (!games.IsNullOrEmpty())
		{
			this.ViewData["TypeFilterMessage"] = $"Showing all {type}s";

			games = games!.Distinct();
		}

		if (!practices.IsNullOrEmpty())
		{
			this.ViewData["TypeFilterMessage"] = $"Showing all {type}s";

			practices = practices?.Distinct();
		}

		if (games.IsNullOrEmpty() && practices.IsNullOrEmpty())
		{
			this.ViewData["TypeFilterMessage"] = $"No {type}s found";
		}

		this.ViewData["EventType"] = type;

		UpcomingEventsModalViewModel viewModel = new(
			coachTeams,
			teams,
			(type == nameof(Game)
				? games
				: practices)
				?? Enumerable.Empty<Event>());

		return this.PartialView("_CoachModalTable", viewModel);
	}

	/// <summary>
	/// Displays the <see cref="Fields(IFieldService)"/> view.
	/// Only accessible to administrators.
	/// </summary>
	/// <returns>A view containing all fields.</returns>
	[Authorize(Roles = Role.ADMIN)]
	public async Task<IActionResult> Fields(
		[FromServices] IFieldRepository fieldRepository)
	{
		GetAllSpecification<Field> searchSpec = new();
		IEnumerable<Field> fields = await fieldRepository.SearchAsync(searchSpec);

		return this.View(fields);
	}

	/// <summary>
	/// Displays the <see cref="Users(UserManager{User})"/> view.
	/// </summary>
	/// <param name="userManager">The service to get users with.</param>
	/// <returns>A table containing all users.</returns>
	[Authorize(Roles = Role.ADMIN)]
	public async Task<IActionResult> Users(
		[FromServices] UserManager<User> userManager)
	{
		IEnumerable<User> users = await userManager.Users.ToListAsync();

		return this.View(users);
	}

	/// <summary>
	/// Displays the <see cref="Leagues(ILeagueRepository)"/> view.
	/// </summary>
	/// <param name="leagueRepository">Queries all leagues.</param>
	/// <returns>A view displaying all leagues with pagination.</returns>
	[Authorize]
	public async Task<IActionResult> Leagues(
		[FromServices] ILeagueRepository leagueRepository)
	{
		IEnumerable<League> leagues = await leagueRepository.SearchAsync(
			new GetAllSpecification<League>());

		return this.View(leagues);
	}

	/// <summary>
	/// Refreshes the Calendar View Component.
	/// </summary>
	/// <param name="year">The currently selected year.</param>
	/// <param name="month">The currently selecte month.</param>
	/// <returns>The Calendar ViewComponent.</returns>
	public IActionResult refreshCalendar(int? year, int? month)
	{
		this.ViewData["Year"] = year;
		this.ViewData["Month"] = month;

		return this.ViewComponent("Calendar");
	}

	/// <summary>
	/// Functionality for searching the database for Events.
	/// </summary>
	/// <param name="start">The currently selected start date.</param>
	/// <param name="end">The currently selected end date.</param>
	/// <param name="type">The currently selected type of Event.</param>
	/// <param name="searchTerm">The inputted search term - defaults to null.</param>
	/// <param name="teamName">The inputted team name - defaults to null.</param>
	/// <returns>A list of Events.</returns>
	[AllowAnonymous]
	public async Task<IActionResult> searchModal(		
		DateTime start,
		DateTime end,
		string type = nameof(Event),
		string? searchTerm = null,
		string? teamName = null)
	{

		IQueryable<Event> events = type switch
		{
			nameof(Practice) => this.context.Practices
				.Include(p => p.Team)
				.WithScheduling(this.dateProvider),

			nameof(Game) => this.context.Games
				.Include(g => g.HomeTeam)
				.Include(g => g.OpposingTeam)
				.WithScheduling(this.dateProvider),

			"Non-Team Event" => this.context.Events
				.Where(e => !(this.context.Practices.Any(p => p.Id == e.Id) || this.context.Games.Any(g => g.Id == e.Id)))
				.WithScheduling(this.dateProvider),

			_ => this.context.Events
				.WithScheduling(this.dateProvider)
		};

		if (!events.IsNullOrEmpty())
		{
			events = this.DateSearch((DateTime)start, (DateTime)end, events);
		}

		if (!searchTerm.IsNullOrEmpty())
		{
			events = this.NameSearch(searchTerm!, type, events)
				?? Enumerable.Empty<Event>().AsQueryable();
		}

		if (!teamName.IsNullOrEmpty())
		{
			events = this.TeamSearch(teamName!, type, events)
				?? Enumerable.Empty<Event>().AsQueryable();
		}

		if (events.IsNullOrEmpty())
		{
			this.ViewData["Events"] = null;
<<<<<<< HEAD
			this.ViewData["TypeFilterMessage"] = $"No {type} found";
		}
		else
		{
			this.ViewData["Events"] = events?.ToList();
			this.ViewData["TypeFilterMessage"] = $"Showing all {type}s";
=======

			this.ViewData["TypeFilterMessage"] = $"No {type}s found";
		}
		else
		{
			this.ViewData["Events"] = events.ToList();

			this.ViewData["TypeFilterMessage"] = $"Showing All {type}s";
>>>>>>> 38b365f6
		}

		this.ViewData["Teams"] = await this.context.Teams.ToListAsync();
		this.ViewData["Start"] = start;
		this.ViewData["End"] = end;

		
		this.ViewData["Title"] = $"Events from {start.ToString("M/dd/yyyy")} to {end.ToString("M/dd/yyyy")}";

		//if (end > start.AddYears(1))
		//{
		//	this.ViewData["Title"] = $"All {type}s";
		//}
		//else
		//{
		//	this.ViewData["Title"] = $"All {type}s from {start.ToString("M/dd/y")} to {end.ToString("M/dd/y")}";
		//}

		return this.ViewComponent("SearchListModal");
	}

	/// <summary>
	/// Builds data for the Monthly List Modal.
	/// </summary>
	/// <param name="year">The currently selected year.</param>
	/// <param name="month">The currently selected month.</param>
	/// <returns>The List Modal ViewComponent</returns>
	[AllowAnonymous]
	public async Task<IActionResult> monthModal(int year, int month)
	{
		DateTime monthDate = new DateTime(year, month, 1);
		DateTime monthEndDate = monthDate.AddMonths(1);
		IQueryable<Event> events = this.DateSearch(monthDate, monthEndDate);

		this.ViewData["Events"] = events.ToList();
		this.ViewData["Teams"] = await this.context.Teams.ToListAsync();
		this.ViewData["Start"] = monthDate;
		this.ViewData["End"] = monthEndDate;
		this.ViewData["Title"] = $"Events in {monthDate.ToString("MMMM")}";
<<<<<<< HEAD

		if (!events.IsNullOrEmpty())
		{
			this.ViewData["TypeFilterMessage"] = "Showing all Events";
		}
		
=======
		this.ViewData["TypeFilterMessage"] = !events.IsNullOrEmpty()
			? "Showing all Events"
			: null;
>>>>>>> 38b365f6
		return this.ViewComponent("ListModal");
	}

	/// <summary>
	/// Builds data for the Weekly List Modal.
	/// </summary>
	/// <param name="year">The currently selected year.</param>
	/// <param name="month">The currently selected month.</param>
	/// <param name="weekStart">The start of the currently selected week.</param>
	/// <returns>The List Modal ViewComponent.</returns>
	[AllowAnonymous]
	public async Task<IActionResult> weekModal(int year, int month, int weekStart)
	{
		DateTime weekStartDate = new DateTime(year, month, weekStart);
		DateTime weekEndDate = weekStartDate.AddDays(7);
		IQueryable<Event> events = this.DateSearch(weekStartDate, weekEndDate);

		this.ViewData["Events"] = events.ToList();
		this.ViewData["Teams"] = await this.context.Teams.ToListAsync();
		this.ViewData["Start"] = weekStartDate;
		this.ViewData["End"] = weekEndDate;
		this.ViewData["Title"] = $"Events for the week of {weekStartDate.ToString("M")}";
<<<<<<< HEAD
		
		if (!events.IsNullOrEmpty())
		{
			this.ViewData["TypeFilterMessage"] = "Showing all Events";
		}

=======
		this.ViewData["TypeFilterMessage"] = !events.IsNullOrEmpty()
			? "Showing all Events"
			: null;		
>>>>>>> 38b365f6
		return this.ViewComponent("ListModal");
	}

	/// <summary>
	/// Builds data for the Day List Modal.
	/// </summary>
	/// <param name="year">The currently selected year.</param>
	/// <param name="month">The currently selected month.</param>
	/// <param name="date">The currently selected date.</param>
	/// <returns>The List Modal ViewComponent.</returns>
	[AllowAnonymous]
	public async Task<IActionResult> dayModal(int year, int month, int date)
	{
		DateTime eventDate = new DateTime(year, month, date);
		IQueryable<Event> events = this.DateSearch(eventDate, eventDate);

		this.ViewData["Events"] = events.ToList();
		this.ViewData["Teams"] = await this.context.Teams.ToListAsync();
		this.ViewData["Start"] = eventDate; //12:00 AM on the selected day.
		this.ViewData["End"] = eventDate.Date.AddDays(1).AddSeconds(-1); //11:59 PM on the selected day.
		this.ViewData["Title"] = $"Events on {eventDate.ToString("M")}";
<<<<<<< HEAD
		
		if (!events.IsNullOrEmpty())
		{
			this.ViewData["TypeFilterMessage"] = "Showing all Events";
		}

=======
		this.ViewData["TypeFilterMessage"] = !events.IsNullOrEmpty()
			? "Showing all Events"
			: null;
>>>>>>> 38b365f6
		return this.ViewComponent("ListModal");
	}

	/// <summary>
	/// Builds data for the Grid Modal.
	/// </summary>
	/// <param name="year">The currently selected year.</param>
	/// <param name="month">The currently selected month.</param>
	/// <param name="date">The currently selected date.</param>
	/// <returns>The Grid Modal ViewComponent.</returns>
	[AllowAnonymous]
	public async Task<IActionResult> gridModal(int year, int month, int date)
	{
		DateTime eventDate = new DateTime(year, month, date);

		this.ViewData["Events"] = await this
			.DateSearch(eventDate, eventDate)
			.ToListAsync();

		this.ViewData["Fields"] = await this.context.Fields
			.OrderBy(f => f.Name)
			.ToListAsync();

		this.ViewData["Title"] = $"Scheduling Grid for {eventDate.ToString("M")}";
		this.ViewData["CurrentDate"] = eventDate;
		
		return this.ViewComponent("GridModal");
	}

	/// <summary>
	/// Functionality for filtering the List Modal.
	/// </summary>
	/// <param name="type">The currently selected type of Event.</param>
	/// <param name="start">The currently selected start date.</param>
	/// <param name="end">The currently selected end date.</param>
	/// <param name="searchTerm">The inputted search term - defaults to null.</param>
	/// <param name="teamName">The inputted team name - defaults to null.</param>
	/// <returns>The List Modal partial view.</returns>
	[AllowAnonymous]
	public async Task<IActionResult> filterModalEvents(
		DateTime start,
		DateTime end,
		string type,
		string? searchTerm = null,
		string? teamName = null)
	{
		IQueryable<Event> events = type switch
		{
			nameof(Practice) => this.context.Practices
				.Include(p => p.Team)
				.WithScheduling(this.dateProvider),

			nameof(Game) => this.context.Games
				.Include(g => g.HomeTeam)
				.Include(g => g.OpposingTeam)
				.WithScheduling(this.dateProvider),

			"Non-Team Event" => this.context.Events
				.Where(e => !(this.context.Practices.Any(p => p.Id == e.Id) || this.context.Games.Any(g => g.Id == e.Id)))
				.WithScheduling(this.dateProvider),

			_ => this.context.Events
				.WithScheduling(this.dateProvider)
		};

		if (!events.IsNullOrEmpty())
		{
			events = this.DateSearch((DateTime)start, (DateTime)end, events);
		}

		if (!searchTerm.IsNullOrEmpty())
		{
			events = this.NameSearch(searchTerm!, type, events)
				?? Enumerable.Empty<Event>().AsQueryable();
		}

		if (!teamName.IsNullOrEmpty())
		{
			events = this.TeamSearch(teamName!, type, events)
				?? Enumerable.Empty<Event>().AsQueryable();
		}

		this.ViewData["TypeFilterMessage"] = events.IsNullOrEmpty()
			? $"No {type}s found"
			: $"Showing all {type}s";

		this.ViewData["Teams"] = await this.context.Teams.ToListAsync();
<<<<<<< HEAD
		
=======
		this.ViewData["Start"] = start;
		this.ViewData["End"] = end;

>>>>>>> 38b365f6
		return this.PartialView("_ListModalTable", events);
	}

	/// <summary>
	/// Builds a list of Events using date parameters.
	/// </summary>
	/// <param name="start">The currently selected start date.</param>
	/// <param name="end">The currently selected end date.</param>
	/// <param name="events">A list of Events - defaults to null.</param>
	/// <returns>A filtered list of Events.</returns>
	public IQueryable<Event> DateSearch(
		DateTime start,
		DateTime end,
		IQueryable<Event>? events = null)
	{
		events ??= this.context.Events.WithScheduling(this.dateProvider);

		return events
			.Where(e => e.StartDate.Date <= end.Date && e.EndDate.Date >= start.Date)
			.OrderBy(e => e.StartDate);
	}

	/// <summary>
	/// Builds a list of Events using a Team name.
	/// </summary>
	/// <param name="teamName">The inputted Team name.</param>
	/// <param name="type">The currently selected type of Event.</param>
	/// <param name="events">A list of Events - defaults to null.</param>
	/// <returns>A filtered list of Events.</returns>
	public IQueryable<Event>? TeamSearch(string teamName, string type, IQueryable<Event>? events = null)
	{
		events ??= this.context.Events.WithScheduling(this.dateProvider);

		IQueryable<Team> teamList = this.context.Teams;
		Team? selectedTeam = teamList.FirstOrDefault(t => t.Name.ToLower() == teamName.ToLower());

		if (selectedTeam is null)
		{
			this.ViewData["TeamFilterMessage"] = "Team " + teamName + " does not exist";

			return null;			
		}

		IEnumerable<Event>? matchingGames = null;
		IEnumerable<Event>? matchingPractices = null;

		if (type == nameof(Event) || type == nameof(Game))
		{
			matchingGames = events
				.AsQueryable()
				.OfType<Game>()
				.Where(game =>
					game.HomeTeam!.Id == selectedTeam.Id ||
					game.OpposingTeam!.Id == selectedTeam.Id);
		}

		if (type == nameof(Event) || type == nameof(Practice))
		{
			matchingPractices = events
				.AsQueryable()
				.OfType<Practice>()
				.Where(practice => practice.Team!.Id == selectedTeam.Id);
		}

		if (matchingGames.IsNullOrEmpty() && matchingPractices.IsNullOrEmpty())
		{
<<<<<<< HEAD
			this.ViewData["TeamFilterMessage"] = "There are no scheduled " + type + "s for Team " + selectedTeam.Name + "\n during the selected dates";
			
=======
			this.ViewData["TeamFilterMessage"] = "for Team " + selectedTeam.Name + " during the selected dates";
>>>>>>> 38b365f6
			return null;
		}
		else if (matchingGames.IsNullOrEmpty() && !matchingPractices.IsNullOrEmpty())
		{
			events = matchingPractices?.AsQueryable();
		}
		else if (matchingPractices.IsNullOrEmpty() && !matchingGames.IsNullOrEmpty())
		{
			events = matchingGames?.AsQueryable();
		}
		else if (!matchingGames.IsNullOrEmpty() && !matchingPractices.IsNullOrEmpty())
		{
			events = matchingPractices
				?.Concat(matchingGames!.AsQueryable())
				.AsQueryable();
		}

		this.ViewData["TeamFilterMessage"] = "for Team " + selectedTeam.Name;

		return events;
	}

	/// <summary>
	/// Builds a list of Events using a search term.
	/// </summary>
	/// <param name="searchTerm">The inputted search term.</param>
	/// <param name="type">The currently selected Event type - defaults to Event.</param>
	/// <param name="events">A list of Events - defaults to null.</param>
	/// <returns>A filtered list of Events.</returns>
	public IQueryable<Event>? NameSearch(
		string searchTerm,
		string? type = nameof(Event),
		IQueryable<Event>? events = null)
	{
		events = events
			?.Where(e => e.Name.ToLower()
			.Contains(searchTerm.ToLower()));

<<<<<<< HEAD
		if (events is not null)
		{
			this.ViewData["NameFilterMessage"] = events.Any()
				? $"that match the search term {searchTerm}"
				: $"There are no {type}s that match the search term {searchTerm}";
		}
=======
		this.ViewData["NameFilterMessage"] = $"that match the search term {searchTerm}";
>>>>>>> 38b365f6

		return events;
	}
}<|MERGE_RESOLUTION|>--- conflicted
+++ resolved
@@ -321,40 +321,20 @@
 		if (events.IsNullOrEmpty())
 		{
 			this.ViewData["Events"] = null;
-<<<<<<< HEAD
 			this.ViewData["TypeFilterMessage"] = $"No {type} found";
 		}
 		else
 		{
 			this.ViewData["Events"] = events?.ToList();
 			this.ViewData["TypeFilterMessage"] = $"Showing all {type}s";
-=======
-
-			this.ViewData["TypeFilterMessage"] = $"No {type}s found";
-		}
-		else
-		{
-			this.ViewData["Events"] = events.ToList();
-
-			this.ViewData["TypeFilterMessage"] = $"Showing All {type}s";
->>>>>>> 38b365f6
 		}
 
 		this.ViewData["Teams"] = await this.context.Teams.ToListAsync();
 		this.ViewData["Start"] = start;
 		this.ViewData["End"] = end;
 
-		
-		this.ViewData["Title"] = $"Events from {start.ToString("M/dd/yyyy")} to {end.ToString("M/dd/yyyy")}";
-
-		//if (end > start.AddYears(1))
-		//{
-		//	this.ViewData["Title"] = $"All {type}s";
-		//}
-		//else
-		//{
-		//	this.ViewData["Title"] = $"All {type}s from {start.ToString("M/dd/y")} to {end.ToString("M/dd/y")}";
-		//}
+		const string DATE_FORMAT = "M/dd/yyyy";
+		this.ViewData["Title"] = $"Events from {start.ToString(DATE_FORMAT)} to {end.ToString(DATE_FORMAT)}";
 
 		return this.ViewComponent("SearchListModal");
 	}
@@ -377,18 +357,12 @@
 		this.ViewData["Start"] = monthDate;
 		this.ViewData["End"] = monthEndDate;
 		this.ViewData["Title"] = $"Events in {monthDate.ToString("MMMM")}";
-<<<<<<< HEAD
 
 		if (!events.IsNullOrEmpty())
 		{
 			this.ViewData["TypeFilterMessage"] = "Showing all Events";
 		}
-		
-=======
-		this.ViewData["TypeFilterMessage"] = !events.IsNullOrEmpty()
-			? "Showing all Events"
-			: null;
->>>>>>> 38b365f6
+
 		return this.ViewComponent("ListModal");
 	}
 
@@ -411,18 +385,12 @@
 		this.ViewData["Start"] = weekStartDate;
 		this.ViewData["End"] = weekEndDate;
 		this.ViewData["Title"] = $"Events for the week of {weekStartDate.ToString("M")}";
-<<<<<<< HEAD
 		
 		if (!events.IsNullOrEmpty())
 		{
 			this.ViewData["TypeFilterMessage"] = "Showing all Events";
 		}
 
-=======
-		this.ViewData["TypeFilterMessage"] = !events.IsNullOrEmpty()
-			? "Showing all Events"
-			: null;		
->>>>>>> 38b365f6
 		return this.ViewComponent("ListModal");
 	}
 
@@ -444,18 +412,12 @@
 		this.ViewData["Start"] = eventDate; //12:00 AM on the selected day.
 		this.ViewData["End"] = eventDate.Date.AddDays(1).AddSeconds(-1); //11:59 PM on the selected day.
 		this.ViewData["Title"] = $"Events on {eventDate.ToString("M")}";
-<<<<<<< HEAD
 		
 		if (!events.IsNullOrEmpty())
 		{
 			this.ViewData["TypeFilterMessage"] = "Showing all Events";
 		}
 
-=======
-		this.ViewData["TypeFilterMessage"] = !events.IsNullOrEmpty()
-			? "Showing all Events"
-			: null;
->>>>>>> 38b365f6
 		return this.ViewComponent("ListModal");
 	}
 
@@ -543,13 +505,9 @@
 			: $"Showing all {type}s";
 
 		this.ViewData["Teams"] = await this.context.Teams.ToListAsync();
-<<<<<<< HEAD
-		
-=======
 		this.ViewData["Start"] = start;
 		this.ViewData["End"] = end;
 
->>>>>>> 38b365f6
 		return this.PartialView("_ListModalTable", events);
 	}
 
@@ -616,12 +574,8 @@
 
 		if (matchingGames.IsNullOrEmpty() && matchingPractices.IsNullOrEmpty())
 		{
-<<<<<<< HEAD
-			this.ViewData["TeamFilterMessage"] = "There are no scheduled " + type + "s for Team " + selectedTeam.Name + "\n during the selected dates";
-			
-=======
 			this.ViewData["TeamFilterMessage"] = "for Team " + selectedTeam.Name + " during the selected dates";
->>>>>>> 38b365f6
+
 			return null;
 		}
 		else if (matchingGames.IsNullOrEmpty() && !matchingPractices.IsNullOrEmpty())
@@ -660,16 +614,7 @@
 			?.Where(e => e.Name.ToLower()
 			.Contains(searchTerm.ToLower()));
 
-<<<<<<< HEAD
-		if (events is not null)
-		{
-			this.ViewData["NameFilterMessage"] = events.Any()
-				? $"that match the search term {searchTerm}"
-				: $"There are no {type}s that match the search term {searchTerm}";
-		}
-=======
 		this.ViewData["NameFilterMessage"] = $"that match the search term {searchTerm}";
->>>>>>> 38b365f6
 
 		return events;
 	}
