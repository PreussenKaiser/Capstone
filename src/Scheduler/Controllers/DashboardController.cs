--- conflicted
+++ resolved
@@ -131,7 +131,6 @@
 		return this.View(fields);
 	}
 
-<<<<<<< HEAD
 	/// <summary>
 	/// Checks if the user is associated with the team.
 	/// </summary>
@@ -149,7 +148,6 @@
 		}
 
 		return false;
-=======
 	public IActionResult refreshCalendar(int? year, int? month)
 	{
 		ViewData["Year"] = year;
@@ -229,6 +227,5 @@
 
 		ViewData["Teams"] = await this.context.Teams.ToListAsync();
 		return PartialView("_ListModalTable", events);
->>>>>>> 9fd8dda4
 	}
 }