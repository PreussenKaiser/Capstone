--- conflicted
+++ resolved
@@ -435,28 +435,22 @@
 	public async Task<IActionResult> gridModal(int year, int month, int date)
 	{
 		DateTime eventDate = new DateTime(year, month, date);
-<<<<<<< HEAD
+		IEnumerable<Field> fields = await this.context.Fields.ToListAsync();
 
 		this.ViewData["Events"] = await this
 			.DateSearch(eventDate, eventDate)
 			.ToListAsync();
 
-		this.ViewData["Fields"] = await this.context.Fields
-			.OrderBy(f => f.Name)
-			.ToListAsync();
-
-=======
-		this.ViewData["Events"] = await this.DateSearch(eventDate, eventDate).ToListAsync();
-		var fieldList = await this.context.Fields.ToListAsync();
+		// Fallback in case library is borked.
 		try
 		{
-			this.ViewData["Fields"] = fieldList.OrderBy(e => e.Name, new NaturalSortComparer(StringComparison.OrdinalIgnoreCase));
-		}
-		catch (Exception ex)
-		{
-			this.ViewData["Fields"] = fieldList.OrderBy(e => e.Name);
-		}
->>>>>>> dev
+			this.ViewData["Fields"] = fields.OrderBy(e => e.Name, new NaturalSortComparer(StringComparison.OrdinalIgnoreCase));
+		}
+		catch
+		{
+			this.ViewData["Fields"] = fields.OrderBy(e => e.Name);
+		}
+
 		this.ViewData["Title"] = $"Scheduling Grid for {eventDate.ToString("M")}";
 		this.ViewData["CurrentDate"] = eventDate;
 		
