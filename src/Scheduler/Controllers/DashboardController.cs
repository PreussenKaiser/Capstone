﻿using Microsoft.AspNetCore.Authorization;
using Microsoft.AspNetCore.Identity;
using Microsoft.AspNetCore.Mvc;
using Microsoft.EntityFrameworkCore;
using Scheduler.Domain.Models;
using Scheduler.Domain.Repositories;
using Scheduler.Domain.Specifications;
using Scheduler.Infrastructure.Extensions;
using Scheduler.Infrastructure.Persistence;
using Scheduler.Filters;
using System.Net;
using System.Net.Mail;
using Scheduler.Domain.Utility;

namespace Scheduler.Web.Controllers;

/// <summary>
/// Renders scheduler management views.
/// </summary>
[Authorize]
public sealed class DashboardController : Controller
{
	/// <summary>
	/// The database to query.
	/// </summary>
	private readonly SchedulerContext context;

	/// <summary>
	/// The variable to manage users.
	/// </summary>
	private readonly UserManager<User> userManager;

	/// <summary>
	/// Initializes the <see cref="DashboardController"/> class.
	/// </summary>
	/// <param name="context">The database to query.</param>
	public DashboardController(SchedulerContext context, UserManager<User> userManager)
	{
		this.context = context;
		this.userManager = userManager;
	}

	/// <summary>
	/// Displays the <see cref="Events(SchedulerContext, string?, string?)"/> view.
	/// Can also be POSTed to in order to provide filtering.
	/// </summary>
<<<<<<< HEAD
	/// <returns>A view containing scheduled events.</returns>
	[TypeFilter(typeof(ChangePasswordFilter))]
	public IActionResult Events()
	{
		var userId = userManager.GetUserId(User);
		IEnumerable<Event> events = this.context.Events
			.WithScheduling()
			.AsRecurring();

		return this.View(events);
	}

	/// <summary>
	/// 
	/// </summary>
	/// <param name="type"></param>
	/// <param name="searchTerm"></param>
	/// <returns></returns>
	[HttpPost]
=======
	/// <param name="type">The type of event to filter by.</param>
	/// <param name="searchTerm">The event name to search for.</param>
	/// <returns>A list of events.</returns>
>>>>>>> cb537017
	[TypeFilter(typeof(ChangePasswordFilter))]
	public IActionResult Events(
		string? type = null,
		string? searchTerm = null)
	{
		IQueryable<Event> events = type switch
		{
			nameof(Practice) => this.context.Practices
				.Include(p => p.Team),

			nameof(Game) => this.context.Games
				.Include(g => g.HomeTeam)
				.Include(g => g.OpposingTeam),

			_ => this.context.Events
		};
		

		if (searchTerm is not null)
		{
			events = events.Where(e => e.Name.Contains(searchTerm));
		}

		return this.View(events
			.WithScheduling()
			.OrderBy(e => e.StartDate)
			.AsRecurring());
	}

	/// <summary>
	/// Displays the <see cref="Teams"/> view.
	/// </summary>
	/// <returns>A table containing all teams.</returns>
	[TypeFilter(typeof(ChangePasswordFilter))]
	public async Task<IActionResult> Teams(
		[FromServices] ITeamRepository teamRepository)
	{
		GetAllSpecification<Team> searchSpec = new();
		IEnumerable<Team> teams = await teamRepository.SearchAsync(searchSpec);

		return this.View(teams);
	}

	/// <summary>
	/// Displays the <see cref="Fields(IFieldService)"/> view.
	/// Only accessible to administrators.
	/// </summary>
	/// <returns>A view containing all fields.</returns>
	[Authorize(Roles = Role.ADMIN)]
	[TypeFilter(typeof(ChangePasswordFilter))]
	public async Task<IActionResult> Fields(
		[FromServices] IFieldRepository fieldRepository)
	{
		GetAllSpecification<Field> searchSpec = new();
		IEnumerable<Field> fields = await fieldRepository.SearchAsync(searchSpec);

		return this.View(fields);
	}

	/// <summary>
	/// Displays the <see cref="Users(UserManager{User})"/> view.
	/// </summary>
	/// <param name="userManager">The service to get users with.</param>
	/// <returns>A table containing all users.</returns>
	[Authorize(Roles = Role.ADMIN)]
	[TypeFilter(typeof(ChangePasswordFilter))]
	public async Task<IActionResult> Users(
		[FromServices] UserManager<User> userManager)
	{
		IEnumerable<User> fields = await userManager.Users.ToListAsync();

		return this.View(fields);
	}

	/// <summary>
	/// Checks if the user is associated with the team.
	/// </summary>
	/// <returns>games and practices the user is associated with.</returns>
	bool IsTeamMember(Event scheduledEvent)
	{
		if (scheduledEvent is Practice practice)
		{
			return practice?.Team?.UserId == Guid.Parse(userManager.GetUserId(User));
		}
		else if (scheduledEvent is Game game)
		{
			return game?.HomeTeam?.UserId == Guid.Parse(userManager.GetUserId(User))
				|| game?.OpposingTeam?.UserId == Guid.Parse(userManager.GetUserId(User));
		}

		return false;
	}

	public IActionResult refreshCalendar(int? year, int? month)
	{
		ViewData["Year"] = year;
		ViewData["Month"] = month;

		return ViewComponent("Calendar");
	}

	[AllowAnonymous]
	public async Task<IActionResult> monthModal(int year, int month)
	{
		DateTime monthDate = new DateTime(year, month, 1);
		DateTime monthEndDate = monthDate.AddMonths(1);
		ViewData["Events"] = await this.context.Events.Where(e => e.EndDate >= DateTime.Now && (e.StartDate.Date < monthEndDate.Date && e.EndDate.Date >= monthDate.Date)).Include("Fields").OrderBy(e => e.StartDate).ToListAsync();
		ViewData["Teams"] = await this.context.Teams.ToListAsync();
		ViewData["Start"] = monthDate;
		ViewData["End"] = monthEndDate;
		ViewData["Title"] = $"Events in {monthDate.ToString("MMMM")}";
		return ViewComponent("ListModal");
	}

	[AllowAnonymous]
	public async Task<IActionResult> weekModal(int year, int month, int weekStart) {
		DateTime weekStartDate = new DateTime(year, month, weekStart);
		DateTime weekEndDate = weekStartDate.AddDays(7);
		ViewData["Events"] = await this.context.Events.Where(e => e.EndDate >= DateTime.Now && (e.StartDate.Date < weekEndDate.Date && e.EndDate.Date.Date >= weekStartDate.Date)).Include("Fields").OrderBy(e => e.StartDate).ToListAsync();
		ViewData["Teams"] = await this.context.Teams.ToListAsync();
		ViewData["Start"] = weekStartDate;
		ViewData["End"] = weekEndDate;
		ViewData["Title"] = $"Events for the week of {weekStartDate.ToString("M")}";
		return ViewComponent("ListModal");
	}

	[AllowAnonymous]
	public async Task<IActionResult> dayModal(int year, int month, int date)
	{
		DateTime eventDate = new DateTime(year, month, date);
		ViewData["Events"] = await this.context.Events.Where(e => e.EndDate >= DateTime.Now && (e.StartDate.Date <= eventDate.Date && e.EndDate.Date >= eventDate.Date)).Include("Fields").OrderBy(e => e.StartDate).ToListAsync();
		ViewData["Teams"] = await this.context.Teams.ToListAsync();
		ViewData["Start"] = eventDate; //12:00 AM on the selected day.
		ViewData["End"] = eventDate.Date.AddDays(1).AddSeconds(-1); //11:59 PM on the selected day.
		ViewData["Title"] = $"Events on {eventDate.ToString("M")}";
		return ViewComponent("ListModal");
	}

	[AllowAnonymous]
	public async Task<IActionResult> gridModal(int year, int month, int date)
	{
		DateTime eventDate = new DateTime(year, month, date);
		ViewData["Events"] = await this.context.Events.Where(e => e.EndDate >= DateTime.Now && (e.StartDate.Date <= eventDate.Date && e.EndDate.Date >= eventDate.Date)).Include("Fields").OrderBy(e => e.StartDate).ToListAsync();
		ViewData["Fields"] = await this.context.Fields.OrderBy(e => e.Name).ToListAsync();
		ViewData["Title"] = $"Scheduling Grid for {eventDate.ToString("M")}";
		ViewData["CurrentDate"] = eventDate;
		return ViewComponent("GridModal");
	}

	[AllowAnonymous]
	public async Task<IActionResult> searchModalEvents(string type, DateTime start, DateTime end, string? searchTerm = null, string? teamName = null)
	{
		IQueryable<Event> events = type switch
		{
			nameof(Practice) => this.context.Practices
				.Include("Fields"),

			nameof(Game) => this.context.Games
				.Include("Fields"),

			_ => this.context.Events.Include("Fields")
		};

		events = events.Where(e => e.EndDate >= DateTime.Now && (e.StartDate.Date <= end.Date && e.EndDate.Date >= start.Date)).OrderBy(e => e.StartDate);

		if (searchTerm is not null)
		{
			events = events.Where(e => e.Name.Contains(searchTerm));
		}

		ViewData["Teams"] = await this.context.Teams.ToListAsync();
		return PartialView("_ListModalTable", events);
	}
}<|MERGE_RESOLUTION|>--- conflicted
+++ resolved
@@ -44,7 +44,6 @@
 	/// Displays the <see cref="Events(SchedulerContext, string?, string?)"/> view.
 	/// Can also be POSTed to in order to provide filtering.
 	/// </summary>
-<<<<<<< HEAD
 	/// <returns>A view containing scheduled events.</returns>
 	[TypeFilter(typeof(ChangePasswordFilter))]
 	public IActionResult Events()
@@ -64,11 +63,9 @@
 	/// <param name="searchTerm"></param>
 	/// <returns></returns>
 	[HttpPost]
-=======
 	/// <param name="type">The type of event to filter by.</param>
 	/// <param name="searchTerm">The event name to search for.</param>
 	/// <returns>A list of events.</returns>
->>>>>>> cb537017
 	[TypeFilter(typeof(ChangePasswordFilter))]
 	public IActionResult Events(
 		string? type = null,
