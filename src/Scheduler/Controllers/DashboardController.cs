--- conflicted
+++ resolved
@@ -392,13 +392,8 @@
 		this.ViewData["Start"] = start;
 		this.ViewData["End"] = end;
 
-<<<<<<< HEAD
 		
 		this.ViewData["Title"] = $"Events from {start.ToString("M/dd/yyyy")} to {end.ToString("M/dd/yyyy")}";
-=======
-		this.ViewData["Title"] = end > start.AddYears(1)
-			? $"All {type}s"
-			: $"All {type}s from {start.ToString("M/dd/y")} to {end.ToString("M/dd/y")}";
 
 		//if (end > start.AddYears(1))
 		//{
@@ -408,7 +403,6 @@
 		//{
 		//	this.ViewData["Title"] = $"All {type}s from {start.ToString("M/dd/y")} to {end.ToString("M/dd/y")}";
 		//}
->>>>>>> cc75cb4e
 
 		return this.ViewComponent("SearchListModal");
 	}
@@ -552,20 +546,9 @@
 			events = this.TeamSearch(teamName, type, events);
 		}
 
-<<<<<<< HEAD
-		if (events.IsNullOrEmpty())
-		{
-			this.ViewData["TypeFilterMessage"] = $"No {type}s found";
-		}
-		else
-		{
-			this.ViewData["TypeFilterMessage"] = $"Showing All {type}s";
-		}
-=======
 		this.ViewData["TypeFilterMessage"] = events.IsNullOrEmpty()
 			? $"No {type}s found"
 			: $"Showing all {type}s";
->>>>>>> cc75cb4e
 
 		this.ViewData["Teams"] = await this.context.Teams.ToListAsync();
 		this.ViewData["Start"] = start;
