﻿using Microsoft.AspNetCore.Authorization;
using Microsoft.AspNetCore.Mvc;
using Scheduler.Domain.Models;
<<<<<<< HEAD
using Scheduler.Domain.Repositories;
using Scheduler.Domain.Specifications;
=======
using Scheduler.Filters;
using Scheduler.Infrastructure.Persistence;
>>>>>>> 98d16b48

namespace Scheduler.Web.Controllers;

/// <summary>
/// Renders views for teams.
/// </summary>
[Authorize]
public sealed class TeamController : Controller
{
	/// <summary>
	/// The repository to query and execute commands with.
	/// </summary>
	private readonly ITeamRepository teamRepository;

	/// <summary>
	/// Initializes the <see cref="TeamController"/> class.
	/// </summary>
	/// <param name="teamRepository">The repository to query and execute commands with.</param>
	public TeamController(ITeamRepository teamRepository)
	{
		this.teamRepository = teamRepository;
	}

<<<<<<< HEAD
	/// <summary>
	/// Displays the <see cref="Add"/> view.
	/// </summary>
	/// <returns>Contains a form for adding a <see cref="Team"/>.</returns>
=======
	[TypeFilter(typeof(ChangePasswordFilter))]
>>>>>>> 98d16b48
	public IActionResult Add()
	{
		return this.View();
	}

	/// <summary>
	/// Handles POST request from <see cref="Add"/>.
	/// </summary>
	/// <param name="team">The <see cref="Team"/> to add.</param>
	/// <returns>
	/// Redircted to <see cref="DashboardController.Teams"/> if valid.
	/// Redirected to <see cref="Add"/> if invalid.
	/// </returns>
	[HttpPost]
	[TypeFilter(typeof(ChangePasswordFilter))]
	public async ValueTask<IActionResult> Add(Team team)
	{
		if (!this.ModelState.IsValid)
		{
			return this.View(team);
		}

		await this.teamRepository.AddAsync(team);

		return this.RedirectToAction(
			nameof(DashboardController.Teams),
			"Dashboard");
	}

<<<<<<< HEAD
	/// <summary>
	/// Displays the <see cref="Details(Guid)"/> view.
	/// </summary>
	/// <param name="id">References the <see cref="Team"/> to detail.</param>
	/// <returns>Contains a form for updating the referenced <see cref="Team"/>.</returns>
=======
	[TypeFilter(typeof(ChangePasswordFilter))]
>>>>>>> 98d16b48
	public async Task<IActionResult> Details(Guid id)
	{
		ByIdSpecification<Team> searchSpec = new(id);

		Team? team = (await this.teamRepository
			.SearchAsync(searchSpec))
			.FirstOrDefault();

		return team is not null
			? this.View(team)
			: this.BadRequest("Could not find specified team.");
	}

	/// <summary>
	/// Handles POST request from <see cref="Details(Guid)"/>.
	/// </summary>
	/// <param name="team">The <see cref="Team"/> to update as well as it's values.</param>
	/// <returns>
	/// Redirected to <see cref="DashboardController.Teams"/> if valid.
	/// Redirected to <see cref="Details(Guid)"/> if invalid.
	/// </returns>
	[HttpPost]
	[TypeFilter(typeof(ChangePasswordFilter))]
	public async ValueTask<IActionResult> Details(Team team)
	{
		if (!this.ModelState.IsValid)
		{
			return this.View(team);
		}

		await this.teamRepository.UpdateAsync(team);

		return this.RedirectToAction(
			nameof(DashboardController.Teams),
			"Dashboard");
	}

	/// <summary>
	/// POST request for removing a <see cref="Team"/>.
	/// </summary>
	/// <param name="id"></param>
	/// <returns></returns>
	[HttpPost]
	[TypeFilter(typeof(ChangePasswordFilter))]
	public async Task<IActionResult> Remove(Guid id)
	{
		await this.teamRepository.RemoveAsync(id);

		return this.RedirectToAction(
			nameof(DashboardController.Teams),
			"Dashboard");
	}
}<|MERGE_RESOLUTION|>--- conflicted
+++ resolved
@@ -1,13 +1,9 @@
 ﻿using Microsoft.AspNetCore.Authorization;
 using Microsoft.AspNetCore.Mvc;
 using Scheduler.Domain.Models;
-<<<<<<< HEAD
 using Scheduler.Domain.Repositories;
 using Scheduler.Domain.Specifications;
-=======
 using Scheduler.Filters;
-using Scheduler.Infrastructure.Persistence;
->>>>>>> 98d16b48
 
 namespace Scheduler.Web.Controllers;
 
@@ -31,14 +27,11 @@
 		this.teamRepository = teamRepository;
 	}
 
-<<<<<<< HEAD
 	/// <summary>
 	/// Displays the <see cref="Add"/> view.
 	/// </summary>
 	/// <returns>Contains a form for adding a <see cref="Team"/>.</returns>
-=======
 	[TypeFilter(typeof(ChangePasswordFilter))]
->>>>>>> 98d16b48
 	public IActionResult Add()
 	{
 		return this.View();
@@ -68,15 +61,12 @@
 			"Dashboard");
 	}
 
-<<<<<<< HEAD
 	/// <summary>
 	/// Displays the <see cref="Details(Guid)"/> view.
 	/// </summary>
 	/// <param name="id">References the <see cref="Team"/> to detail.</param>
 	/// <returns>Contains a form for updating the referenced <see cref="Team"/>.</returns>
-=======
 	[TypeFilter(typeof(ChangePasswordFilter))]
->>>>>>> 98d16b48
 	public async Task<IActionResult> Details(Guid id)
 	{
 		ByIdSpecification<Team> searchSpec = new(id);
