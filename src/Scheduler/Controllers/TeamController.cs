--- conflicted
+++ resolved
@@ -15,7 +15,6 @@
 [Authorize]
 public sealed class TeamController : Controller
 {
-<<<<<<< HEAD
 	private readonly SchedulerContext context;
 	private readonly UserManager<User> userManager;
 
@@ -23,7 +22,6 @@
 	{
 		this.context = context;
 		this.userManager = userManager;
-=======
 	/// <summary>
 	/// The repository to query and execute commands with.
 	/// </summary>
@@ -36,7 +34,6 @@
 	public TeamController(ITeamRepository teamRepository)
 	{
 		this.teamRepository = teamRepository;
->>>>>>> cb537017
 	}
 
 	/// <summary>
@@ -65,15 +62,12 @@
 		{
 			return this.View(team);
 		}
-<<<<<<< HEAD
 		
 		this.context.Teams.Add(team);
 
 		await this.context.SaveChangesAsync();
-=======
 
 		await this.teamRepository.AddAsync(team);
->>>>>>> cb537017
 
 		return this.RedirectToAction(
 			nameof(DashboardController.Teams),
