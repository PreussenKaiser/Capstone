--- conflicted
+++ resolved
@@ -46,7 +46,6 @@
 
 		this.DeleteExpiredGamesOrPracticeTypes();
 
-<<<<<<< HEAD
 		IEnumerable<Game> games = await this.context.Games
 			.WithScheduling()
 			.Include(g => g.HomeTeam)
@@ -109,11 +108,6 @@
 		return this.View(new IndexViewModel(
 			await events.ToListAsync(),
 			await games.ToListAsync()));
-=======
-		IQueryable<Team> teams = this.context.Teams;
-
-		return this.View(new IndexViewModel(teams));
->>>>>>> 9035197c
 	}
 
 	/// <summary>
