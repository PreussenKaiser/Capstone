--- conflicted
+++ resolved
@@ -1,10 +1,8 @@
-﻿using Microsoft.AspNetCore.Authorization;
-using Microsoft.AspNetCore.Identity;
+﻿using Microsoft.AspNetCore.Identity;
 using Microsoft.AspNetCore.Mvc;
 using Microsoft.AspNetCore.Mvc.Controllers;
 using Microsoft.AspNetCore.Mvc.Filters;
 using Scheduler.Domain.Models;
-using Scheduler.Infrastructure.Persistence;
 using Scheduler.Web.Controllers;
 using System.Reflection;
 
@@ -24,20 +22,12 @@
 		if (filterContext.HttpContext.User.Identity is not null &&
 			filterContext.HttpContext.User.Identity.IsAuthenticated)
 		{
-<<<<<<< HEAD
-			User? user = this.userManager
-				.GetUserAsync(filterContext.HttpContext.User)
-				.Result;
+			User user = this.userManager.GetUserAsync(filterContext.HttpContext.User).Result
+				?? throw new NullReferenceException("Could not determine current user.");
 
-			if (user is null ||
-				user.NeedsNewPassword)
-=======
-			var user = this.context.Users.FirstOrDefault(u => u.UserName == filterContext.HttpContext.User.Identity.Name);
 			bool skip = SkipFilter(in filterContext);
 
-			if (user.NeedsNewPassword &&
-				!skip)
->>>>>>> 38b365f6
+			if (user.NeedsNewPassword && !skip)
 			{
 				filterContext.Result = new RedirectToActionResult(
 					nameof(IdentityController.ForceReset),
