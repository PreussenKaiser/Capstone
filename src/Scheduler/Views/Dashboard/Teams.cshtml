--- conflicted
+++ resolved
@@ -33,9 +33,7 @@
                     }
                     else
                     {
-<<<<<<< HEAD
                         <td scope="row">Visiting Coach</td>
-=======
                         string? userId = team.UserId.ToString();
 
                         if (userId is not null)
@@ -48,7 +46,6 @@
 
                             <th scope="row">@name</th>
                         }
->>>>>>> a21d1257
                     }
                     <td class="text-end">
                         <a asp-action="Details"
