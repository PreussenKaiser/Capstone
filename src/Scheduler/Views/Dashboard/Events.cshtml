﻿@using Microsoft.AspNetCore.Identity;
@using Scheduler.Domain.Repositories;
@using Scheduler.Domain.Specifications;
@using Scheduler.Infrastructure.Persistence;
@using System.Text;

@inject UserManager<User> UserManager
@inject IFieldRepository FieldRepository
@inject ITeamRepository TeamRepositoey

@model IEnumerable<Event>

@{
<<<<<<< HEAD
	IEnumerable<Field> fields = this.Scheduler.Fields.ToList();
	IEnumerable<Team> teams = this.Scheduler.Teams.ToList();
	bool load = false;
	Practice? practice;
	Game? game;
	Team? team;
	Team? opposingTeam;
	Team? homeTeam;
=======
	GetAllSpecification<Field> allFieldSpec = new();
	IEnumerable<Field> fields = await this.FieldRepository.SearchAsync(allFieldSpec);

	GetAllSpecification<Team> allTeamSpec = new();
	IEnumerable<Team> teams = await this.TeamRepositoey.SearchAsync(allTeamSpec);
>>>>>>> cb537017
}


<div class="text-center mb-3 mt-3">
	<a asp-controller="Schedule" asp-action="" class="btn btn-sm btn-primary rounded me-3">
		Schedule New Event
	</a>			
</div>
<div class="row">
	<div class="col-12">
		<div class="list-group">
			@foreach (var scheduledEvent in this.Model)
			{
				if (scheduledEvent is Practice)
				{
					practice = scheduledEvent as Practice;
					team = teams.FirstOrDefault(t => t.Id == practice.TeamId);
					if (team.UserId == Guid.Parse(UserManager.GetUserId(User)))
					{
						load = true;
					}
				}
				else if (scheduledEvent is Game)
				{
					game = scheduledEvent as Game;
					homeTeam = teams.FirstOrDefault(g => g.Id == game.HomeTeamId);
					opposingTeam = teams.FirstOrDefault(g => g.Id == game.OpposingTeamId);
					if (opposingTeam.UserId == Guid.Parse(UserManager.GetUserId(User)) ||
							homeTeam.UserId == Guid.Parse(UserManager.GetUserId(User)))
					{
						load = true;
					}
				}
				else if (User.IsInRole(Role.ADMIN))
				{
					load = true;
				}
				if (load)
				{
					<a asp-action="Details" asp-controller="Schedule" asp-route-id="@scheduledEvent.Id" class="list-group-item list-group-item-action border-3 border-secondary mb-3">
						<div class="d-flex w-100 justify-content-between">
							<h5>@scheduledEvent.Name</h5>
							<small>
								@this.Html.DisplayFor(x => scheduledEvent.StartDate)
								to
								@this.Html.DisplayFor(x => scheduledEvent.EndDate)
							</small>
						</div>
						<div class="row">
							<div class="col-6">
								<h6>Location</h6>
								@if (scheduledEvent.IsBlackout == true)
								{
									<p>Entire Facility</p>
								}
								else
								{
									<small>@string.Join(", ", scheduledEvent.Fields.Select(f => f.Name))</small>
								}
							</div>
							<div class="col-6">
								@if (scheduledEvent is Practice eventPractice)
								{
									team = teams.FirstOrDefault(t => t.Id == eventPractice.TeamId);

									if (team is not null)
									{
										<h6>Practicing Team</h6>
										<small>@team.Name</small>
									}
								}
								else if (scheduledEvent is Game eventGame)
								{
									homeTeam = teams.FirstOrDefault(t => t.Id == eventGame.HomeTeamId);
									opposingTeam = teams.FirstOrDefault(t => t.Id == eventGame.OpposingTeamId);

									if (homeTeam is not null &&
									opposingTeam is not null)
									{
										<h6>Teams</h6>
										<small>@homeTeam.Name vs. @opposingTeam.Name</small>
									}
								}
							</div>
						</div>
					</a>
				}
			}
		</div>
	</div>
</div>

<div id="calendar">
	@await Component.InvokeAsync("Calendar")
</div><|MERGE_RESOLUTION|>--- conflicted
+++ resolved
@@ -11,7 +11,6 @@
 @model IEnumerable<Event>
 
 @{
-<<<<<<< HEAD
 	IEnumerable<Field> fields = this.Scheduler.Fields.ToList();
 	IEnumerable<Team> teams = this.Scheduler.Teams.ToList();
 	bool load = false;
@@ -20,13 +19,11 @@
 	Team? team;
 	Team? opposingTeam;
 	Team? homeTeam;
-=======
 	GetAllSpecification<Field> allFieldSpec = new();
 	IEnumerable<Field> fields = await this.FieldRepository.SearchAsync(allFieldSpec);
 
 	GetAllSpecification<Team> allTeamSpec = new();
 	IEnumerable<Team> teams = await this.TeamRepositoey.SearchAsync(allTeamSpec);
->>>>>>> cb537017
 }
 
 
