--- conflicted
+++ resolved
@@ -5,57 +5,50 @@
 @using System.Text;
 
 <div class="text-center mb-3 mt-3 noPrintIfModal">
-    <div>
-        <a asp-controller="Schedule" asp-action="" class="btn btn-sm btn-primary rounded">
-            Schedule New Event
-        </a>
-    </div>
+	<div>
+		<a asp-controller="Schedule" asp-action="" class="btn btn-sm btn-primary rounded">
+			Schedule New Event
+		</a>
+	</div>
 	<div class="row mt-3">
 		<div class="col-md text-end">
-            <button class="btn btn-sm btn-secondary" onclick="gamesModal()">My Scheduled Games</button>
-        </div>
-        <div class="col-md text-start">
-            <button class="btn btn-sm btn-success" onclick="practicesModal()">My Scheduled Practices</button>
-        </div>
+			<button class="btn btn-sm btn-secondary" onclick="gamesModal()">My Scheduled Games</button>
+		</div>
+		<div class="col-md text-start">
+			<button class="btn btn-sm btn-success" onclick="practicesModal()">My Scheduled Practices</button>
+		</div>
 	</div>
 </div>
 
-<<<<<<< HEAD
-<div class="text-center mb-3 mt-3">
-	<a asp-controller="Schedule" asp-action="" class="btn btn-sm btn-primary rounded me-3">
-		Schedule New Event
-	</a>			
-=======
+			
 <div id="eventModal">
-
->>>>>>> b2db6677
 </div>
 
 <div id="calendar">
-	@await Component.InvokeAsync("Calendar")
+	@await this.Component.InvokeAsync("Calendar")
 </div>
 
 <script>
-    function gamesModal() {
-        $.ajax({
-            url: '@Url.Action("coachEvents", "Dashboard")',
-            data: {
-                type: 'Game'
-            },
-            success: function(data) {
-                $("#eventModal").html(data);
-            }
-        });
-    }
-    function practicesModal() {
-        $.ajax({
-            url: '@Url.Action("coachEvents", "Dashboard")',
-            data: {
-                type: 'Practice'
-            },
-            success: function(data) {
-                $("#eventModal").html(data);
-            }
-        });
-    }
+	function gamesModal() {
+		$.ajax({
+			url: '@Url.Action("coachEvents", "Dashboard")',
+			data: {
+				type: 'Game'
+			},
+			success: function(data) {
+				$("#eventModal").html(data);
+			}
+		});
+	}
+	function practicesModal() {
+		$.ajax({
+			url: '@Url.Action("coachEvents", "Dashboard")',
+			data: {
+				type: 'Practice'
+			},
+			success: function(data) {
+				$("#eventModal").html(data);
+			}
+		});
+	}
 </script>