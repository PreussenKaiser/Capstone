--- conflicted
+++ resolved
@@ -18,36 +18,11 @@
 	Team? homeTeam;
 }
 
-<<<<<<< HEAD
-<div class="row mb-3">
-	<div class="col-12">
-		<div class="btn-group">
-			<a asp-controller="Schedule" asp-action="" class="btn btn-primary rounded me-3">
-				Schedule
-			</a>
-			<form class="me-3" method="post">
-				<div class="btn-group">
-					<input type="submit" class="btn btn-secondary" value="Filter" />
-					<button type="button" class="btn btn-secondary dropdown-toggle dropdown-toggle-split" data-bs-toggle="dropdown" aria-expanded="false"></button>
-					<ul class="dropdown-menu w-100 p-3">
-						<div class="mb-3">
-							<label class="form-label">Type</label>
-							<select name="type" class="form-select">
-								<option value="Event">Events</option>
-								<option value="Practice">Practices</option>
-								<option value="Game">Games</option>
-							</select>
-						</div>
-						<div class="mb-3">
-							<label class="form-label">Name</label>
-							<input type="text" name="searchTerm" class="form-control" />
-						</div>
-					</ul>
-				</div>
-			</form>
-			<a asp-action="Events" class="btn btn-danger rounded">Reset</a>
-		</div>
-	</div>
+
+<div class="text-center mb-3 mt-3">
+	<a asp-controller="Schedule" asp-action="" class="btn btn-sm btn-primary rounded me-3">
+		Schedule New Event
+	</a>			
 </div>
 <div class="row">
 	<div class="col-12">
@@ -131,17 +106,9 @@
 			}
 		</div>
 	</div>
-=======
-
-<div class="text-center mb-3 mt-3">
-	<a asp-controller="Schedule" asp-action="" class="btn btn-sm btn-primary rounded me-3">
-		Schedule New Event
-	</a>			
-</div>
 
 <div id="calendar">
 	@(
 		await Component.InvokeAsync("Calendar")
 		)
->>>>>>> 1bf8fa4a
 </div>