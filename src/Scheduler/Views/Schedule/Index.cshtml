﻿@using System.Security.Claims;
@using Scheduler.Domain.Repositories;
@using Scheduler.Domain.Specifications;
@using Scheduler.Domain.Specifications.Fields;

@inject IFieldRepository FieldRepository
@model Event

@{
    this.ViewData["Title"] = "Schedule";

    string today = DateTime.Now.ToString("yyyy-MM-ddTHH:mm");
    string eventType = this.ViewData["EventType"] as string
        ?? (this.User.IsInRole(Role.ADMIN)
            ? nameof(Event)
            : nameof(Practice));

    GetAllSpecification<Field> searchSpec = new();
    IEnumerable<SelectListItem> fields = (await this.FieldRepository
        .SearchAsync(searchSpec))
        .Select(f => new SelectListItem
        {
            Text = f.Name,
            Value = f.Id.ToString()
        });

    DateTime currentTime = DateTime.Now.AddHours(1);
    DateTime timeStamp = new DateTime(currentTime.Year, currentTime.Month, currentTime.Day, currentTime.Hour, 0, 0);

    string startDateString = timeStamp.ToString("yyyy-MM-ddTHH:mm");
    string endDateString = timeStamp.AddMinutes(30).ToString("yyyy-MM-ddTHH:mm");

    string selectedField;

    if (this.ViewData["field"] != "")
    {
        selectedField = (string)this.ViewData["field"];
    }
    else
    {
        selectedField = null;
    }


    if (this.ViewData["enteredDate"] != null)
    {
        DateTime enteredDate = (DateTime)this.ViewData["enteredDate"];
        startDateString = enteredDate.ToString("yyyy-MM-ddTHH:mm");
        endDateString = enteredDate.AddMinutes(30).ToString("yyyy-MM-ddTHH:mm");
    }

    if (selectedField != null)
    {
        FieldByNameSpecification byName = new(selectedField);
        fields = (await this.FieldRepository
            .SearchAsync(byName))
            .Select(f => new SelectListItem
            {
                Text = f.Name,
                Value = f.Id.ToString(),
                Selected = (f.Id == f.Id)
            });
    }

}

<div class="row">
    <div class="col-12 px-sm-5">
        <form id="eventForm" method="post">
            <div class="row mb-3">
                <h1 class="text-center">
                    @this.ViewData["Title"] <span id="title"></span>
                </h1>
                <hr />
            </div>

            <div asp-validation-summary="ModelOnly" class="text-danger"></div>

            <div class="row mb-3">
                <div class="col-sm-6">
                    <input hidden asp-for="UserId" value="@this.User.FindFirst(ClaimTypes.NameIdentifier)!.Value" />

                    <div class="list-group list-group-horizontal mb-3">
                        @if (this.User.IsInRole(Role.ADMIN))
                        {
                            <button type="button"
                                    id="Event"
                                    onclick="navClick('Event')"
                                    class="list-group-item list-group-item-action text-center">
                                Event
                            </button>
                        }
                        <button type="button"
                                id="Practice"
                                onclick="navClick('Practice')"
                                class="list-group-item list-group-item-action text-center">
                            Practice
                        </button>
                        <button type="button"
                                id="Game"
                                onclick="navClick('Game')"
                                class="list-group-item list-group-item-action text-center">
                            Game
                        </button>
                    </div>

                    <partial name="Forms/_EventInputs" />

                    <div id="eventInputs"></div>
                </div>
                <div class="col-sm-6">
<<<<<<< HEAD
                    <div class="row mb-3">
                        <div class="col-6">
                            <label asp-for="FieldId" class="form-label">Field <i class="bi bi-question-circle" data-bs-toggle="tooltip" data-bs-placement="top" title="Please Select One Field from the List, or use the Blackout Facility Option below to Choose All Fields."></i></label>
                            <select data-val="false" class="form-select" asp-for="FieldId" asp-items="fields"></select>
                            <span asp-validation-for="FieldId" class="text-danger"></span>
                        </div>
                        <div class="col-6">
                            <label style="visibility: hidden" class="form-label">Blackout</label>
                            <div id="blackoutInputs">
                                @if (this.User.IsInRole(Role.ADMIN) &&
                                     eventType == nameof(Event))
                                {
                                    <partial name="Forms/_BlackoutInputs" />
                                }
                            </div>
                        </div>
=======
                    <div class="mb-3">
                        <label asp-for="FieldId" class="form-label">Field <i class="bi bi-question-circle" data-bs-toggle="tooltip" data-bs-placement="top" title="Please select one Field from the list, or use the Blackout Facility option to choose all Fields."></i></label>
                        <select data-val="false" class="form-select" asp-for="FieldId" asp-items="fields">

                        </select>
                        <span asp-validation-for="FieldId" class="text-danger"></span>
>>>>>>> 6e208b90
                    </div>
                    <div class="col-lg">
                        <label class="form-label">Event Time <i class="bi bi-question-circle" data-bs-custom-class="custom-tooltip" data-bs-toggle="tooltip" data-bs-placement="top" data-bs-html="true" title="<b>To use the PCYS Date Picker:</b><br /><br /><b>Picking a single date:</b> Click twice on the desired day.<br /><br /><b>Picking a range of days:</b> Click once on the starting day, then click on the ending day. The highlight between the days will show the range.<br /><br /><b>Adjusting times:</b> Use the dropdowns at the bottom. The starting time is on the left, the ending time is on the right.<br /><br />Once the desired dates and times are selected and shown at the bottom, click 'Apply' and confirm that the desired dates and times show in the resulting box.<br /><br />Do not click outside of the datepicker box without clicking 'Apply' or the new dates and times will <u>not</u> be applied."></i></label>
                        <input type="text" name="daterange" class="text-center form-control" />
                        </div>
                    <div>
                        <input asp-for="StartDate" type="hidden" id="StartDate" />
                        <span asp-validation-for="StartDate" class="text-danger"></span>
                        <br />
                    </div>
                    <div>
                        <input asp-for="EndDate" type="hidden" id="EndDate" />
                        <span asp-validation-for="EndDate" class="text-danger"></span>
                    </div>
                    <div class="row ms-3 mb-3">
                        <div class="form-check mb-3">
<<<<<<< HEAD
=======
                            <input asp-for="IsBlackout" type="checkbox" class="form-check-input">
                            <label asp-for="IsBlackout" class="form-check-label">Blackout Facility <i class="bi bi-question-circle" data-bs-toggle="tooltip" data-bs-placement="right" title="Use this to schedule your Event to occur on every Field in the facility."></i></label>
                        </div>
                        <div class="form-check mb-3">
>>>>>>> 6e208b90
                            <input type="checkbox" checked="@(this.Model is not null && this.Model.Recurrence is not null)" class="form-check-input" id="recurrenceCheck">
                            <label class="form-check-label">Repeating <i class="bi bi-question-circle" data-bs-toggle="tooltip" data-bs-placement="right" title="Use this to schedule your Event to repeat for a set number of Occurrences: Daily, Weekly, or Monthly."></i></label>
                        </div>
                        <div id="recurrenceInputs">
                            @if (this.Model is not null &&
                                 this.Model.Recurrence is not null)
                            {
                                <partial name="Forms/_RecurrenceInputs" />
                            }
                        </div>
                    </div>
                </div>
            </div>

            <div class="row">
                <div class="col-6">
                    <a asp-action="Events"
                       asp-controller="Dashboard"
                       class="btn btn-lg btn-danger w-100">
                        Cancel
                    </a>
                </div>
                <div class="col-6">
                    <input type="submit" class="btn btn-lg btn-primary w-100" />
                </div>
            </div>
        </form>
    </div>
</div>

@section Scripts {    
    <partial name="_ValidationScriptsPartial" />
    <script src="~/js/RecurrenceForm.js"></script>
    <script src="~/js/EventForm.js"></script>
    <script>
        document.onload = navClick('@eventType');
    </script>
    <script>
        var startDateString = "@startDateString";
        var endDateString = "@endDateString";
        var minDateString = "@today";
        var startDate;
        var startDateFormatted;
        var endDate;
        var endDateFormatted;
        var minDate;
        var minDateFormatted;
        startDate = moment(startDateString, "YYYY-MM-DDTHH:mm"); // Parse the start date string and specify the format
        startDateFormatted = startDate.format('M/DD/YYYY hh:mm A'); // Format the start date as desired
        endDate = moment(endDateString, "YYYY-MM-DDTHH:mm"); // Parse the end date string and specify the format
        endDateFormatted = endDate.format('M/DD/YYYY hh:mm A'); // Format the end date as desired
        minDate = moment(minDateString, "YYYY-MM-DDTHH:mm"); // Parse the min date string and specify the format
        minDateFormatted = minDate.format('M/DD/YYYY hh:mm A'); // Format the min date as desired
        $('#StartDate').val(startDateFormatted); // Set initial value of StartDate on the form
        $('#EndDate').val(endDateFormatted); // Set initial value of EndDate on the form
        

        $(function () {
            $('input[name="daterange"]').daterangepicker({
                timePicker: true,
                startDate: startDateFormatted,
                endDate: endDateFormatted,
                minDate: minDateFormatted,
                timePickerIncrement: 30,
                drops: "up",
                locale: {
                    format: 'M/DD hh:mm A'
                }
            }).on('apply.daterangepicker', function (ev, picker) {
                startDateFormatted = picker.startDate.format('M/DD/YYYY hh:mm A');
                endDateFormatted = picker.endDate.format('M/DD/YYYY hh:mm A');
                $('#StartDate').val(startDateFormatted); // Resets the value of StartDate when "Apply" is pressed
                $('#EndDate').val(endDateFormatted); // Resets the value of EndDate when "Apply" is pressed
            });
        });
    </script>
}
<|MERGE_RESOLUTION|>--- conflicted
+++ resolved
@@ -109,7 +109,6 @@
                     <div id="eventInputs"></div>
                 </div>
                 <div class="col-sm-6">
-<<<<<<< HEAD
                     <div class="row mb-3">
                         <div class="col-6">
                             <label asp-for="FieldId" class="form-label">Field <i class="bi bi-question-circle" data-bs-toggle="tooltip" data-bs-placement="top" title="Please Select One Field from the List, or use the Blackout Facility Option below to Choose All Fields."></i></label>
@@ -126,19 +125,11 @@
                                 }
                             </div>
                         </div>
-=======
-                    <div class="mb-3">
-                        <label asp-for="FieldId" class="form-label">Field <i class="bi bi-question-circle" data-bs-toggle="tooltip" data-bs-placement="top" title="Please select one Field from the list, or use the Blackout Facility option to choose all Fields."></i></label>
-                        <select data-val="false" class="form-select" asp-for="FieldId" asp-items="fields">
-
-                        </select>
-                        <span asp-validation-for="FieldId" class="text-danger"></span>
->>>>>>> 6e208b90
                     </div>
                     <div class="col-lg">
                         <label class="form-label">Event Time <i class="bi bi-question-circle" data-bs-custom-class="custom-tooltip" data-bs-toggle="tooltip" data-bs-placement="top" data-bs-html="true" title="<b>To use the PCYS Date Picker:</b><br /><br /><b>Picking a single date:</b> Click twice on the desired day.<br /><br /><b>Picking a range of days:</b> Click once on the starting day, then click on the ending day. The highlight between the days will show the range.<br /><br /><b>Adjusting times:</b> Use the dropdowns at the bottom. The starting time is on the left, the ending time is on the right.<br /><br />Once the desired dates and times are selected and shown at the bottom, click 'Apply' and confirm that the desired dates and times show in the resulting box.<br /><br />Do not click outside of the datepicker box without clicking 'Apply' or the new dates and times will <u>not</u> be applied."></i></label>
                         <input type="text" name="daterange" class="text-center form-control" />
-                        </div>
+                    </div>
                     <div>
                         <input asp-for="StartDate" type="hidden" id="StartDate" />
                         <span asp-validation-for="StartDate" class="text-danger"></span>
@@ -150,13 +141,6 @@
                     </div>
                     <div class="row ms-3 mb-3">
                         <div class="form-check mb-3">
-<<<<<<< HEAD
-=======
-                            <input asp-for="IsBlackout" type="checkbox" class="form-check-input">
-                            <label asp-for="IsBlackout" class="form-check-label">Blackout Facility <i class="bi bi-question-circle" data-bs-toggle="tooltip" data-bs-placement="right" title="Use this to schedule your Event to occur on every Field in the facility."></i></label>
-                        </div>
-                        <div class="form-check mb-3">
->>>>>>> 6e208b90
                             <input type="checkbox" checked="@(this.Model is not null && this.Model.Recurrence is not null)" class="form-check-input" id="recurrenceCheck">
                             <label class="form-check-label">Repeating <i class="bi bi-question-circle" data-bs-toggle="tooltip" data-bs-placement="right" title="Use this to schedule your Event to repeat for a set number of Occurrences: Daily, Weekly, or Monthly."></i></label>
                         </div>
