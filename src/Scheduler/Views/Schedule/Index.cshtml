--- conflicted
+++ resolved
@@ -104,7 +104,6 @@
                         </select>
                         <span asp-validation-for="FieldIds" class="text-danger"></span>
                     </div>
-<<<<<<< HEAD
                     <div class="col-6">
                         <label asp-for="StartDate" class="form-label">Start Date</label>
                         <input asp-for="StartDate" min="@today" type="text" id="StartDate" class="form-control" data-format="0:M/dd/yyyy h:mm tt" readonly />
@@ -114,7 +113,6 @@
                     <div class="col-6">
                         <input asp-for="EndDate" min="@today" type="hidden" class="form-control" id="EndDate" data-format="0:M/dd/yyyy h:mm tt" />
                         <span asp-validation-for="EndDate" class="text-danger"></span>
-=======
                     <div class="row mb-3">
                         <div class="col-6">
                             <label asp-for="StartDate" class="form-label"></label>
@@ -126,7 +124,6 @@
                             <input asp-for="EndDate" min="@today" type="datetime-local" value="@endDateString" class="form-control" />
                             <span asp-validation-for="EndDate" class="text-danger"></span>
                         </div>
->>>>>>> 9fd8dda4
                     </div>
                     @if(ViewData["field"] == "")
                     {
