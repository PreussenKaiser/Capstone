﻿@using System.Text.Json;
@using Scheduler;
@using Scheduler.Domain.Services;

@inject IDateProvider DateProvider

@{
<<<<<<< HEAD
    IEnumerable<Event> events = this.ViewData["Events"] as IEnumerable<Event> ?? Enumerable.Empty<Event>();
    IEnumerable<Team> teams = this.ViewData["Teams"] as IEnumerable<Team> ?? Enumerable.Empty<Team>();

    string title = this.ViewData["Title"] as string ?? string.Empty;
    string today = this.DateProvider.Now.ToString(Constants.DATE_FORMAT);

    DateTime startDate = Convert.ToDateTime(this.ViewData["Start"]);
    DateTime endDate = Convert.ToDateTime(this.ViewData["End"]);

    string startDateString = startDate.ToString(Constants.DATE_FORMAT);
    string endDateString = endDate.ToString(Constants.DATE_FORMAT);
=======
    IEnumerable<Event> events = (IEnumerable<Event>)this.ViewData["Events"];
    string today = this.DateProvider.Now.ToString(Constants.DATE_FORMAT);
    string title = this.ViewData["Title"] as string ?? string.Empty;

    DateTime startDate = (DateTime)this.ViewData["Start"];
    DateTime endDate = (DateTime)this.ViewData["End"];

    string searchModalStartDateString = startDate.ToString(Constants.DATE_FORMAT);
    string searchModalEndDateString = endDate.ToString(Constants.DATE_FORMAT);
>>>>>>> 38b365f6
}

<div class="modal fade" id="searchListModalPopup" tabindex="-1">
    <div class="modal-dialog modal-xl">
        <div class="modal-content">
            <div class="modal-header noPrintIfModal">
                <button type="button" class="btn-close" data-bs-dismiss="modal" aria-label="Close"></button>
            </div>
            <div class="modal-body">
                <div class="text-center">
                    <h2 class="mb-4" id="searchModalTitle"></h2>
                    <div class="btn-group mb-2 noPrintIfModal">
                        <form class="me-3" action="javascript:void(0);" onsubmit="filterEvents(this)" id="searchForm" autocomplete="off">
                            <input name="FilterStartDate" hidden id="FilterStartDate" />
                            <input name="FilterEndDate" hidden id="FilterEndDate" />
                            
                            <div>
                                <div class="linkElement">
                                    <button type="button" class="button buttonRed" onclick="showModalDropdown()" data-bs-auto-close="false" aria-expanded="false">Filter Results <i class="bi bi-question-circle calendar-full" data-bs-toggle="tooltip" data-bs-placement="right" title="Filter these results using specific criteria."></i></button>
                                    <button class="button buttonRed" type="reset" onclick="resetEvents()">Reset Filter <i class="bi bi-question-circle calendar-full" data-bs-toggle="tooltip" data-bs-placement="right" title="Reset your filter criteria."></i></button>
                                </div>
                                <ul class="dropdown-menu p-3" style="width:120%" id="searchListModalDropdown">
                                    <h5 class="lead text-danger text-center">Filter Criteria <i class="bi bi-question-circle calendar-full" data-bs-toggle="tooltip" data-bs-placement="right" title="Choose options below to filter your results."></i></h5>
                                    <div class="form-label">
                                        <label class="form-label">Event Date(s) <i class="bi bi-question-circle" data-bs-custom-class="custom-tooltip" data-bs-toggle="tooltip" data-bs-placement="right" data-bs-html="true" title="<b>To use the PCYS Date Picker:</b><br /><br /><b>Picking a single date:</b> Click twice on the desired day.<br /><br /><b>Picking a range of days:</b> Click once on the starting day, then click on the ending day. The highlight between the days will show the range.<br /><br /><b>Adjusting times:</b> Use the dropdowns at the bottom. The starting time is on the left, the ending time is on the right.<br /><br />Once the desired dates and times are selected and shown at the bottom, click 'Apply' and confirm that the desired dates and times show in the resulting box.<br /><br />DO NOT click outside of the datepicker box without clicking 'Apply' or the new dates and times will NOT be applied."></i></label>
                                        <input type="text" name="searchdaterange" class="text-center form-control" />
                                    </div>
                                    <div class="mb-3">
                                        <label class="form-label">Event Type</label>
                                        <select name="type" class="form-select">
                                            <option value="Event">Events</option>
                                            <option value="Non-Team Event">Non-Team Events</option>
                                            <option value="Practice">Practices</option>
                                            <option value="Game">Games</option>
                                        </select>
                                    </div>
                                    <div class="mb-3">
                                        <label class="form-label">Event Name</label>
                                        <input type="text" name="searchTerm" class="form-control" />
                                    </div>
                                    <div class="mb-3">
                                        <label class="form-label">Team Name</label>
                                        <select id="teamNameSearchFilter" name="teamName" class="form-select chosen">
                                            <option value=""></option>
                                            @foreach (Team t in teams)
                                            {
                                                <option value=@t.Name>@t.Name</option>
                                            }
                                        </select>
                                    </div>
                                    <div class="text-center">
                                        <div class="linkElement">
                                            <input type="submit" class="button buttonGreen" value="Search" />
                                            <button type="button" class="button buttonRed" onclick="closeDropdown()">Close</button>
                                        </div>
                                    </div>
                                </ul>
                            </div>
                        </form>
                    </div>
                </div>
                <div id="searchModalTable">
                    <partial name="_ListModalTable" model="events"/>
                </div>
            </div>
            <div class="modal-footer noPrintIfModal">
                <div class="linkElement">
                    <button class="button buttonGreen calendar-full" onclick="window.print()">Print These Results</button>
                    <button type="button" class="button buttonRed" data-bs-dismiss="modal">Close</button>
                </div>
            </div>
        </div>
    </div>
</div>


<script>
    $(document).ready(function (){
        $("#searchListModalPopup").modal("show");
        setSearchFilterDatePicker();
        setTitle("@ViewData["Title"].ToString()");
        $("#teamNameSearchFilter").select2({
            placeholder: "Start typing to select a Team...",
            width: "100%",
            dropdownParent: $('#searchListModalPopup')
        });
    });

    function showModalDropdown() {
        $('#searchListModalDropdown').addClass('show');
    }

    function closeDropdown() {
        $('#searchListModalDropdown').removeClass('show');
    }

    function setSearchFilterDatePicker() {
        var startDateString = "@searchModalStartDateString";
        var endDateString = "@searchModalEndDateString";
        var minDateString = "@today";
        var startDate;
        var startDateFormatted;
        var endDate;
        var endDateFormatted;
        var minDate;
        var minDateFormatted;

        startDate = moment(startDateString, "YYYY-MM-DD"); // Parse the start date string and specify the format
        startDateFormatted = startDate.format('M/DD/YYYY'); // Format the start date as desired
        endDate = moment(endDateString, "YYYY-MM-DD"); // Parse the end date string and specify the format
        endDateFormatted = endDate.format('M/DD/YYYY'); // Format the end date as desired
        minDate = moment(minDateString, "YYYY-MM-DD"); // Parse the min date string and specify the format
        minDateFormatted = minDate.format('M/DD/YYYY'); // Format the min date as desired

        $('#FilterStartDate').val(startDateFormatted); // Set initial value of StartDate on the form
        $('#FilterEndDate').val(endDateFormatted); // Set initial value of EndDate on the form

        $('input[name="searchdaterange"]').daterangepicker({
            startDate: startDateFormatted,
            endDate: endDateFormatted,
            minDate: minDateFormatted,
            timePickerIncrement: 30,
            drops: "down",
            locale: {
                format: 'M/DD/YYYY'
            }
        }).on('apply.daterangepicker', function (ev, picker) {
            startDateFormatted = picker.startDate.format('M/DD/YYYY');
            endDateFormatted = picker.endDate.format('M/DD/YYYY');
            $('#FilterStartDate').val(startDateFormatted); // Resets the value of StartDate when "Apply" is pressed
            $('#FilterEndDate').val(endDateFormatted); // Resets the value of EndDate when "Apply" is pressed
        });
    };

    function setTitle(title) {
        $('#searchModalTitle').html(title);
    }
    
    function filterEvents(e) {
        $.ajax({
            url: '@this.Url.Action("filterModalEvents", "Dashboard")',
            data: {
                start: $('#FilterStartDate').val(),
                end: $('#FilterEndDate').val(),
                type: e.type.value,
                searchTerm: e.searchTerm.value,
                teamName: e.teamName.value
            },
            success: function(data) {
                const title = "Events from " + $('#FilterStartDate').val() + " to " + $('#FilterEndDate').val();
                setTitle(title);
                $("#searchModalTable").html(data);
                $('#searchListModalDropdown').removeClass('show');
            }
        });
    }

    function resetEvents(e){
        $.ajax({
            url: '@this.Url.Action("filterModalEvents", "Dashboard")',
            data: {
                type: 'Event',
                start: "@searchModalStartDateString",
                end: "@searchModalEndDateString"
            },
            success: function(data) {
                setTitle("@ViewData["Title"].ToString()");
                $("#teamNameSearchFilter").val(null).trigger('change');
                $('#searchModalTable').html(data);
                setSearchFilterDatePicker();
            }
        });
    }
    var tooltipTriggerList = [].slice.call(document.querySelectorAll('[data-bs-toggle="tooltip"]'))
    var tooltipList = tooltipTriggerList.map(function (tooltipTriggerEl) {
        return new bootstrap.Tooltip(tooltipTriggerEl)
    })
</script>
<style>
    .custom-tooltip .tooltip-inner {
        max-width: 500px;
    }
</style>

<style media="print">
    .noPrintIfModal {
        display: none;
    }

    html, body {
        height: 100%;
        overflow: hidden;
    }
</style><|MERGE_RESOLUTION|>--- conflicted
+++ resolved
@@ -5,7 +5,6 @@
 @inject IDateProvider DateProvider
 
 @{
-<<<<<<< HEAD
     IEnumerable<Event> events = this.ViewData["Events"] as IEnumerable<Event> ?? Enumerable.Empty<Event>();
     IEnumerable<Team> teams = this.ViewData["Teams"] as IEnumerable<Team> ?? Enumerable.Empty<Team>();
 
@@ -17,17 +16,8 @@
 
     string startDateString = startDate.ToString(Constants.DATE_FORMAT);
     string endDateString = endDate.ToString(Constants.DATE_FORMAT);
-=======
-    IEnumerable<Event> events = (IEnumerable<Event>)this.ViewData["Events"];
-    string today = this.DateProvider.Now.ToString(Constants.DATE_FORMAT);
-    string title = this.ViewData["Title"] as string ?? string.Empty;
-
-    DateTime startDate = (DateTime)this.ViewData["Start"];
-    DateTime endDate = (DateTime)this.ViewData["End"];
-
     string searchModalStartDateString = startDate.ToString(Constants.DATE_FORMAT);
     string searchModalEndDateString = endDate.ToString(Constants.DATE_FORMAT);
->>>>>>> 38b365f6
 }
 
 <div class="modal fade" id="searchListModalPopup" tabindex="-1">
@@ -108,7 +98,7 @@
     $(document).ready(function (){
         $("#searchListModalPopup").modal("show");
         setSearchFilterDatePicker();
-        setTitle("@ViewData["Title"].ToString()");
+        setTitle("@title");
         $("#teamNameSearchFilter").select2({
             placeholder: "Start typing to select a Team...",
             width: "100%",
@@ -194,7 +184,7 @@
                 end: "@searchModalEndDateString"
             },
             success: function(data) {
-                setTitle("@ViewData["Title"].ToString()");
+                setTitle("@title");
                 $("#teamNameSearchFilter").val(null).trigger('change');
                 $('#searchModalTable').html(data);
                 setSearchFilterDatePicker();
