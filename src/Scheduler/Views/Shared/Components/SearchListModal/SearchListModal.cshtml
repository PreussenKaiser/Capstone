﻿@using System.Text.Json;
@using Scheduler;
@using Scheduler.Domain.Services;

@inject IDateProvider DateProvider

@{
    IEnumerable<Event> events = (IEnumerable<Event>)this.ViewData["Events"];
    string today = this.DateProvider.Now.ToString(Constants.DATE_FORMAT);

    DateTime startDate = (DateTime)this.ViewData["Start"];
    DateTime endDate = (DateTime)this.ViewData["End"];

    string searchModalStartDateString = startDate.ToString(Constants.DATE_FORMAT);
    string searchModalEndDateString = endDate.ToString(Constants.DATE_FORMAT);
}

<div class="modal fade" id="searchListModalPopup" tabindex="-1">
    <div class="modal-dialog modal-xl">
        <div class="modal-content">
<<<<<<< HEAD
            <div class="modal-header noPrintIfModal">
                <button type="button" class="btn-close" data-bs-dismiss="modal" aria-label="Close"></button>
=======
            <div class="modal-header m-auto">
                <h2 id="searchModalTitle" class="text-center"></h2>
>>>>>>> 4a9df16e
            </div>
            <div class="modal-body">
                <div class="text-center">
                    <h2 class="mb-4">@title</h2>
                    <div class="btn-group mb-2 noPrintIfModal">
                        <form class="me-3" action="javascript:void(0);" onsubmit="filterEvents(this)" id="searchForm" autocomplete="off">
                            <input name="FilterStartDate" hidden id="FilterStartDate" />
                            <input name="FilterEndDate" hidden id="FilterEndDate" />
                            
                            <div>
                                <div class="linkElement">
                                    <button type="button" class="button buttonRed" onclick="showModalDropdown()" data-bs-auto-close="false" aria-expanded="false">Filter Results <i class="bi bi-question-circle calendar-full" data-bs-toggle="tooltip" data-bs-placement="right" title="Filter these results using specific criteria."></i></button>
                                    <button class="button buttonRed" type="reset" onclick="resetEvents()">Reset Filter <i class="bi bi-question-circle calendar-full" data-bs-toggle="tooltip" data-bs-placement="right" title="Reset your filter criteria."></i></button>
                                </div>
                                <ul class="dropdown-menu p-3" style="width:120%" id="searchListModalDropdown">
                                    <h5 class="lead text-danger text-center">Filter Criteria <i class="bi bi-question-circle calendar-full" data-bs-toggle="tooltip" data-bs-placement="right" title="Choose options below to filter your results."></i></h5>
                                    <div class="form-label">
                                        <label class="form-label">Event Date(s) <i class="bi bi-question-circle" data-bs-custom-class="custom-tooltip" data-bs-toggle="tooltip" data-bs-placement="right" data-bs-html="true" title="<b>To use the PCYS Date Picker:</b><br /><br /><b>Picking a single date:</b> Click twice on the desired day.<br /><br /><b>Picking a range of days:</b> Click once on the starting day, then click on the ending day. The highlight between the days will show the range.<br /><br /><b>Adjusting times:</b> Use the dropdowns at the bottom. The starting time is on the left, the ending time is on the right.<br /><br />Once the desired dates and times are selected and shown at the bottom, click 'Apply' and confirm that the desired dates and times show in the resulting box.<br /><br />DO NOT click outside of the datepicker box without clicking 'Apply' or the new dates and times will NOT be applied."></i></label>
                                        <input type="text" name="searchdaterange" class="text-center form-control" />
                                    </div>
                                    <div class="mb-3">
                                        <label class="form-label">Event Type</label>
                                        <select name="type" class="form-select">
                                            <option value="Event">Events</option>
                                            <option value="Non-Team Event">Non-Team Events</option>
                                            <option value="Practice">Practices</option>
                                            <option value="Game">Games</option>
                                        </select>
                                    </div>
                                    <div class="mb-3">
                                        <label class="form-label">Event Name</label>
                                        <input type="text" name="searchTerm" class="form-control" />
                                    </div>
                                    <div class="mb-3">
                                        <label class="form-label">Team Name</label>
                                        <select id="teamNameSearchFilter" name="teamName" class="form-select chosen">
                                            <option value=""></option>
                                            @foreach (Team t in (IEnumerable<Team>)ViewData["Teams"])
                                            {
                                                <option value=@t.Name>@t.Name</option>
                                            }
                                        </select>
                                    </div>
                                    <div class="text-center">
                                        <div class="linkElement">
                                            <input type="submit" class="button buttonGreen" value="Search" />
                                            <button type="button" class="button buttonRed" onclick="closeDropdown()">Close</button>
                                        </div>
                                    </div>
                                </ul>
                            </div>
                        </form>
                    </div>
                </div>
                <div id="searchModalTable">
                    <partial name="_ListModalTable" model="events"/>
                </div>
            </div>
            <div class="modal-footer noPrintIfModal">
                <div class="linkElement">
                    <button class="button buttonGreen calendar-full" onclick="window.print()">Print These Results</button>
                    <button type="button" class="button buttonRed" data-bs-dismiss="modal">Close</button>
                </div>
            </div>
        </div>
    </div>
</div>


<script>
    $(document).ready(function (){
        $("#searchListModalPopup").modal("show");
        setSearchFilterDatePicker();
        setTitle("@ViewData["Title"].ToString()");
        $("#teamNameSearchFilter").select2({
            placeholder: "Start typing to select a Team...",
            width: "100%",
            dropdownParent: $('#searchListModalPopup')
        });
    });

    function showModalDropdown() {
        $('#searchListModalDropdown').addClass('show');
    }

    function closeDropdown() {
        $('#searchListModalDropdown').removeClass('show');
    }

    function setSearchFilterDatePicker() {
        var startDateString = "@searchModalStartDateString";
        var endDateString = "@searchModalEndDateString";
        var minDateString = "@today";
        var startDate;
        var startDateFormatted;
        var endDate;
        var endDateFormatted;
        var minDate;
        var minDateFormatted;

        startDate = moment(startDateString, "YYYY-MM-DD"); // Parse the start date string and specify the format
        startDateFormatted = startDate.format('M/DD/YYYY'); // Format the start date as desired
        endDate = moment(endDateString, "YYYY-MM-DD"); // Parse the end date string and specify the format
        endDateFormatted = endDate.format('M/DD/YYYY'); // Format the end date as desired
        minDate = moment(minDateString, "YYYY-MM-DD"); // Parse the min date string and specify the format
        minDateFormatted = minDate.format('M/DD/YYYY'); // Format the min date as desired

        $('#FilterStartDate').val(startDateFormatted); // Set initial value of StartDate on the form
        $('#FilterEndDate').val(endDateFormatted); // Set initial value of EndDate on the form

        $('input[name="searchdaterange"]').daterangepicker({
            startDate: startDateFormatted,
            endDate: endDateFormatted,
            minDate: minDateFormatted,
            timePickerIncrement: 30,
            drops: "down",
            locale: {
                format: 'M/DD/YYYY'
            }
        }).on('apply.daterangepicker', function (ev, picker) {
            startDateFormatted = picker.startDate.format('M/DD/YYYY');
            endDateFormatted = picker.endDate.format('M/DD/YYYY');
            $('#FilterStartDate').val(startDateFormatted); // Resets the value of StartDate when "Apply" is pressed
            $('#FilterEndDate').val(endDateFormatted); // Resets the value of EndDate when "Apply" is pressed
        });
    };

    function setTitle(title) {
        $('#searchModalTitle').html(title);
    }
    
    function filterEvents(e) {
        $.ajax({
            url: '@this.Url.Action("filterModalEvents", "Dashboard")',
            data: {
                start: $('#FilterStartDate').val(),
                end: $('#FilterEndDate').val(),
                type: e.type.value,
                searchTerm: e.searchTerm.value,
                teamName: e.teamName.value
            },
            success: function(data) {
                const title = "Events from " + $('#FilterStartDate').val() + " to " + $('#FilterEndDate').val();
                setTitle(title);
                $("#searchModalTable").html(data);
                $('#searchListModalDropdown').removeClass('show');
            }
        });
    }

    function resetEvents(e){
        $.ajax({
            url: '@this.Url.Action("filterModalEvents", "Dashboard")',
            data: {
                type: 'Event',
                start: "@searchModalStartDateString",
                end: "@searchModalEndDateString"
            },
            success: function(data) {
                setTitle("@ViewData["Title"].ToString()");
                $("#teamNameSearchFilter").val(null).trigger('change');
                $('#searchModalTable').html(data);
                setSearchFilterDatePicker();
            }
        });
    }
    var tooltipTriggerList = [].slice.call(document.querySelectorAll('[data-bs-toggle="tooltip"]'))
    var tooltipList = tooltipTriggerList.map(function (tooltipTriggerEl) {
        return new bootstrap.Tooltip(tooltipTriggerEl)
    })
</script>
<style>
    .custom-tooltip .tooltip-inner {
        max-width: 500px;
    }
</style>

<style media="print">
    .noPrintIfModal {
        display: none;
    }

    html, body {
        height: 100%;
        overflow: hidden;
    }
</style><|MERGE_RESOLUTION|>--- conflicted
+++ resolved
@@ -7,6 +7,7 @@
 @{
     IEnumerable<Event> events = (IEnumerable<Event>)this.ViewData["Events"];
     string today = this.DateProvider.Now.ToString(Constants.DATE_FORMAT);
+    string title = this.ViewData["Title"] as string ?? string.Empty;
 
     DateTime startDate = (DateTime)this.ViewData["Start"];
     DateTime endDate = (DateTime)this.ViewData["End"];
@@ -18,13 +19,8 @@
 <div class="modal fade" id="searchListModalPopup" tabindex="-1">
     <div class="modal-dialog modal-xl">
         <div class="modal-content">
-<<<<<<< HEAD
             <div class="modal-header noPrintIfModal">
                 <button type="button" class="btn-close" data-bs-dismiss="modal" aria-label="Close"></button>
-=======
-            <div class="modal-header m-auto">
-                <h2 id="searchModalTitle" class="text-center"></h2>
->>>>>>> 4a9df16e
             </div>
             <div class="modal-body">
                 <div class="text-center">
