﻿@using System.Text.Json;

@{
    string title = this.ViewData["Title"].ToString();

    IEnumerable<Event> events = (IEnumerable<Event>)this.ViewData["Events"];
    
    DateTime startTime = (DateTime)this.ViewData["Start"];
    DateTime endTime = (DateTime)this.ViewData["End"];
}

<link rel="stylesheet" href="~/css/Calendar.css" asp-append-version="true" />

<div class="modal fade" id="listModalPopup" tabindex="-1">
    <div class="modal-dialog modal-xl">
        <div class="modal-content">
            <div class="modal-header m-auto">
                <h2 class="text-center">@title</h2>
            </div>
            <div class="modal-body">
                <div class="text-center">
                    <div class="btn-group mb-2 noPrintIfModal">
                        <form class="me-3" action="javascript:void(0);" onsubmit="filterEvents(this)" id="filterForm" autocomplete="off">
                            <div>               
                                <div class="linkElement">
                                    <button type="button" class="button buttonRed" onclick="showModalDropdown()" data-bs-auto-close="false" aria-expanded="false">Filter Results <i class="bi bi-question-circle calendar-full" data-bs-toggle="tooltip" data-bs-placement="right" title="Filter these results using specific criteria."></i></button>
                                    <button class="button buttonRed" type="reset" onclick="resetEvents()">Reset Filter <i class="bi bi-question-circle calendar-full" data-bs-toggle="tooltip" data-bs-placement="right" title="Reset your filter criteria."></i></button>
                                </div>
                                <ul class="dropdown-menu p-3" style="width:120%" id="listModalDropdown">
                                    <h5 class="lead text-danger text-center">Filter Criteria <i class="bi bi-question-circle calendar-full" data-bs-toggle="tooltip" data-bs-placement="right" title="Choose options below to filter your results."></i></h5>
                                    <div class="mb-3">
                                        <label class="form-label">Event Type</label>
                                        <select name="type" class="form-select">
                                            <option value="Event">Events</option>
                                            <option value="Non-Team Event">Non-Team Events</option>
                                            <option value="Practice">Practices</option>
                                            <option value="Game">Games</option>
                                        </select>
                                    </div>
                                    <div class="mb-3">
                                        <label class="form-label">Event Name</label>
                                        <input type="text" name="searchTerm" class="form-control" />
                                    </div>
                                    <div class="mb-3">
                                        <label class="form-label">Team Name</label>
                                        <select id="teamNameFilter" name="teamName" class="form-select chosen">
                                            <option value=""></option>
                                            @foreach (Team t in (IEnumerable<Team>)this.ViewData["Teams"])
                                            {
                                                <option value=@t.Name>@t.Name</option>
                                            }
                                        </select>
                                    </div>
                                    <div class="text-center">
                                        <div class="linkElement">
                                            <input type="submit" class="button buttonGreen" value="Search" />
                                            <button type="button" class="button buttonRed" onclick="closeDropdown()">Close</button>
                                        </div>
                                    </div>
                                </ul>
                            </div>
                        </form>
                    </div>
                </div>
                <div id="listModalTable" class="table-responsive w-100 m-auto">
                    <partial name="_ListModalTable" model="events"/>
                </div>
            </div>
            <div class="modal-footer noPrintIfModal">
                <div class="linkElement">
<<<<<<< HEAD
                    @if (this.User.Identity.IsAuthenticated && startTime.Day == endTime.Day)
                    {
                        <button class="btn btn-sm btn-dark calendar-mobile" data-bs-dismiss="modal" onclick="gridModal(@startTime.Year, @startTime.Month, @startTime.Day)">Scheduling Grid</button>
                    }

                    <button class="button buttonGreen" onclick="window.print()">Print These Results</button>
=======
                @if (User.Identity.IsAuthenticated && startTime.Day == endTime.Day)
                {
                    <button class="btn btn-sm btn-dark calendar-mobile" data-bs-dismiss="modal" onclick="gridModal(@startTime.Year, @startTime.Month, @startTime.Day)">Scheduling Grid</button>
                }
                    <button class="button buttonGreen calendar-full" onclick="window.print()">Print These Results</button>
>>>>>>> 4ac06815
                    <button type="button" class="button buttonRed" data-bs-dismiss="modal">Close</button>
                </div>
            </div>
        </div>
    </div>
</div>

<script>
    $(document).ready(function (){
        $("#listModalPopup").modal("show");
    });

    function showModalDropdown() {
        $('#listModalDropdown').addClass('show');
    }

    function closeDropdown() {
        $('#listModalDropdown').removeClass('show');
    }

    $(document).ready(function () {
        $("#teamNameFilter").select2({
            placeholder: "Start typing to select a Team...",
            width: "100%",
            dropdownParent: $('#listModalPopup')
        });
    });
    
    function filterEvents(e){
        $.ajax({
            url: '@this.Url.Action("filterModalEvents", "Dashboard")',
            data: {
                searchTerm: e.searchTerm.value,
                type: e.type.value,
                start: e.StartDate.value,
                end: e.EndDate.value,
                teamName: e.teamName.value
            },
            success: function(data) {
                $("#listModalTable").html(data);
                $('#listModalDropdown').removeClass('show');
            }
        });
    }

        function resetEvents(e){
        $.ajax({
            url: '@this.Url.Action("filterModalEvents", "Dashboard")',
            data: {
                searchTerm: '',
                type: 'Event',
                start: '@startTime.ToString()',
                end: '@endTime.ToString()',
                teamName: ''
            },
            success: function(data) {
                $("#teamNameFilter").val(null).trigger('change');
                $("#listModalTable").html(data);
            }
        });
    }

    function gridModal(year, month, date) {
        $.ajax({
            url: '@this.Url.Action("gridModal", "Dashboard")',
            data: {
                year: year ?? new Date().getFullYear(),
                month: month ?? new Date().getMonth(),
                date: date ?? new Date().getDate()
            },
            success: function (data) {
                $("#gridmodal").html(data);
            }
        });
    }

    var tooltipTriggerList = [].slice.call(document.querySelectorAll('[data-bs-toggle="tooltip"]'))
    var tooltipList = tooltipTriggerList.map(function (tooltipTriggerEl) {
        return new bootstrap.Tooltip(tooltipTriggerEl)
    })
</script>

<style>
    .custom-tooltip .tooltip-inner {
        max-width: 500px;
    }
</style>

<style media="print">
    .noPrintIfModal {
        display: none;
    }

    html, body {
        height: 100%;
        overflow: hidden;
    }
</style><|MERGE_RESOLUTION|>--- conflicted
+++ resolved
@@ -68,20 +68,12 @@
             </div>
             <div class="modal-footer noPrintIfModal">
                 <div class="linkElement">
-<<<<<<< HEAD
                     @if (this.User.Identity.IsAuthenticated && startTime.Day == endTime.Day)
                     {
                         <button class="btn btn-sm btn-dark calendar-mobile" data-bs-dismiss="modal" onclick="gridModal(@startTime.Year, @startTime.Month, @startTime.Day)">Scheduling Grid</button>
                     }
 
-                    <button class="button buttonGreen" onclick="window.print()">Print These Results</button>
-=======
-                @if (User.Identity.IsAuthenticated && startTime.Day == endTime.Day)
-                {
-                    <button class="btn btn-sm btn-dark calendar-mobile" data-bs-dismiss="modal" onclick="gridModal(@startTime.Year, @startTime.Month, @startTime.Day)">Scheduling Grid</button>
-                }
                     <button class="button buttonGreen calendar-full" onclick="window.print()">Print These Results</button>
->>>>>>> 4ac06815
                     <button type="button" class="button buttonRed" data-bs-dismiss="modal">Close</button>
                 </div>
             </div>
