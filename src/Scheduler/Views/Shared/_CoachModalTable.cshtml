﻿@using Scheduler.Domain.Repositories;
@using Scheduler.ViewModels;

@model UpcomingEventsModalViewModel

@{
    string type = this.ViewData["EventType"] as string ?? nameof(Game);

    string? typeFilterMessage = this.ViewData["TypeFilterMessage"] as string;
    string? nameFilterMessage = this.ViewData["NameFilterMessage"] as string;
    string? teamFilterMessage = this.ViewData["TeamFilterMessage"] as string;
}

@if (this.Model is not null &&
     this.Model.Events.Count() > 0)
{
    if (!string.IsNullOrEmpty(typeFilterMessage))
    {
        <h5 class="text-center lead text-danger">@typeFilterMessage</h5>
    }

    if (!string.IsNullOrEmpty(nameFilterMessage))
    {
        <h5 class="text-center lead text-danger">@nameFilterMessage</h5>
    }

    if (!string.IsNullOrEmpty(teamFilterMessage))
    {
        <h5 class="text-center lead text-danger">@teamFilterMessage</h5>
    }

    <br />

    @foreach (Team team in this.Model.CoachTeams)
    {
        bool load = false;

        foreach (Event e in this.Model.Events)
        {
            if (e is Game game)
            {
                if (game.HomeTeamId == team.Id || game.OpposingTeamId == team.Id)
                {
                    load = true;
                }
            }
            if (e is Practice practice)
            {
                if (practice.TeamId == team.Id)
                {
                    load = true;
                }
            }
        }

        if (load)
        {
            <h5 class="text-center text-danger">
                @(type)s for Team @team.Name
            </h5>

            <table class="table-bordered w-100 m-auto text-center list-table">
                <thead>
                    <tr>
                        <th>Name</th>
                        <th>Start</th>
                        <th>End</th>
                        <th>Location</th>
                        <th>Team 1</th>
                        <th>Team 2</th>

                        @if (this.User.Identity is not null &&
                             this.User.Identity.IsAuthenticated)
                        {
                            <th>Details</th>
                        }
                    </tr>
                </thead>

                @foreach (Event e in this.Model.Events)
                {
                    if (e is Game game)
                    {
                        if (game.HomeTeamId == team.Id || game.OpposingTeamId == team.Id)
                        {
                            <tr>
                                <td>@e.Name</td>
                                <td>@this.Html.DisplayFor(x => e.StartDate)</td>
                                <td>@this.Html.DisplayFor(x => e.EndDate)</td>
                                <td>@e.Field?.Name</td>

                                @{
                                    Team? homeTeam = this.Model.Teams.FirstOrDefault(t => t.Id == game.HomeTeamId);
                                    Team? awayTeam = this.Model.Teams.FirstOrDefault(t => t.Id == game.OpposingTeamId);
                                }

                                <td>@homeTeam.Name</td>
                                <td>@awayTeam.Name</td>

                                @if (this.User.Identity is not null &&
                                     this.User.Identity.IsAuthenticated)
                                {
                                    <td>
                                        <form action="@Url.Action("Details", "Schedule", new { id = e.Id })" method="post">
                                            <button type="submit" class="buttonRed">Details</button>
                                        </form>
                                    </td>
                                }
                            </tr>
                        }
                    }
                    else if (e is Practice practice)
                    {
                        if(practice.TeamId == team.Id)
                        {
                            <tr>
                                <td>@e.Name</td>
                                <td>@this.Html.DisplayFor(x => e.StartDate)</td>
                                <td>@this.Html.DisplayFor(x => e.EndDate)</td>
                                <td>@e.Field?.Name</td>

                                @{
                                    Team? homeTeam = this.Model.Teams.FirstOrDefault(t => t.Id == practice.TeamId);
                                }

                                <td>@homeTeam.Name</td>
                                <td class="bg-secondary"></td>

                                    @if (this.User.Identity is not null &&
                                         this.User.Identity.IsAuthenticated)
                                    {
                                        <td>
<<<<<<< HEAD
                                        <form action="@Url.Action("Details", "Schedule", new { id = e.Id })" method="post">
                                            <button type="submit" class="buttonRed">Details</button>
=======
                                        <form action="@Url.Action("Details", "Schedule", new { id = e.Id })" method="get">
                                            <button type="submit" class="button buttonRed">Details</button>
>>>>>>> 52c0112a
                                        </form>
                                        </td>
                                    }
                            </tr>
                        }
                    }
                }
            </table>
            <br />
            <br />
        }
    }
}
else if (teamFilterMessage is not null ||
         nameFilterMessage is not null ||
         typeFilterMessage is not null)
{
    <h5 class="text-center lead text-danger">@typeFilterMessage</h5>
    <h5 class="text-center lead text-danger" style="white-space: pre-wrap">@teamFilterMessage</h5>
    <h5 class="text-center lead text-danger">@nameFilterMessage</h5>
}
else
{
    <h5 class="text-center lead text-danger">
        You have no @(type)s scheduled.
    </h5>
}<|MERGE_RESOLUTION|>--- conflicted
+++ resolved
@@ -126,20 +126,15 @@
                                 <td>@homeTeam.Name</td>
                                 <td class="bg-secondary"></td>
 
-                                    @if (this.User.Identity is not null &&
-                                         this.User.Identity.IsAuthenticated)
-                                    {
-                                        <td>
-<<<<<<< HEAD
+                                @if (this.User.Identity is not null &&
+                                        this.User.Identity.IsAuthenticated)
+                                {
+                                    <td>
                                         <form action="@Url.Action("Details", "Schedule", new { id = e.Id })" method="post">
-                                            <button type="submit" class="buttonRed">Details</button>
-=======
-                                        <form action="@Url.Action("Details", "Schedule", new { id = e.Id })" method="get">
                                             <button type="submit" class="button buttonRed">Details</button>
->>>>>>> 52c0112a
                                         </form>
-                                        </td>
-                                    }
+                                    </td>
+                                }
                             </tr>
                         }
                     }
