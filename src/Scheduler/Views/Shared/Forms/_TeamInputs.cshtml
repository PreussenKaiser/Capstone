@using Scheduler.Infrastructure.Persistence;
@using Scheduler.Infrastructure.Extensions;
@using Microsoft.AspNetCore.Identity;
@using System.Security.Claims;
@using Scheduler.Domain.Specifications;

@inject UserManager<User> UserManager;
@model Team

@{
    List<SelectListItem> userList = UserManager.Users
       .Select(user => new SelectListItem
        {
            Text = user.ToString(),
            Value = user.Id.ToString(),
            Selected = Model != null && Model.UserId == user.Id
        })
       .ToList();

    userList.Add(new SelectListItem
    {
        Text = "Visiting Coach",
        Value = null, Selected = false 
    });
}

@if (this.Model is not null)
{
    <input hidden asp-for="Id" />
}

<input hidden asp-for="LeagueId" />

<div class="row mb-3">
    <div class="col-sm-6">
        <label asp-for="Name" class="form-label"></label>
        <input asp-for="Name" title="Team name" class="form-control" />
        <span asp-validation-for="Name" class="text-danger"></span> 
    </div>
    <div class="col-sm-6">
        <label asp-for="UserId" class="form-label">Coach</label>
<<<<<<< HEAD
        <select asp-for="UserId" id="coaches" class="form-select">
            @foreach (var user in userList)
=======
        <select asp-for="UserId" title="Team coach" id="coaches" class="form-select">
            @foreach (var user in UserList)
>>>>>>> 38b365f6
            {
                <option value=@user.Value>@user.Text</option>
            }
        </select>
        <span asp-validation-for="UserId" class="text-danger"></span>
    </div>
</div>

<div class="row mb-3">
    <div class="col-6 linkElement">
        <a asp-action="Details"
           asp-controller="League"
           asp-route-id="@this.Model?.LeagueId"
           class="button buttonRedOutline w-100">
            Cancel
        </a>
    </div>
    <div class="col-6 linkElement">
        <button type="submit" class="formSubmit button buttonGreen w-100">
            Submit
        </button>
    </div>
</div>

<script src="~/lib/jquery/dist/jquery.min.js"></script>

<script>
    $(document).ready(function () {

        $("#coaches").select2({
            width: "100%"
        });

    });
</script><|MERGE_RESOLUTION|>--- conflicted
+++ resolved
@@ -39,13 +39,8 @@
     </div>
     <div class="col-sm-6">
         <label asp-for="UserId" class="form-label">Coach</label>
-<<<<<<< HEAD
-        <select asp-for="UserId" id="coaches" class="form-select">
+        <select asp-for="UserId" title="Team coach" id="coaches" class="form-select">
             @foreach (var user in userList)
-=======
-        <select asp-for="UserId" title="Team coach" id="coaches" class="form-select">
-            @foreach (var user in UserList)
->>>>>>> 38b365f6
             {
                 <option value=@user.Value>@user.Text</option>
             }
@@ -74,10 +69,8 @@
 
 <script>
     $(document).ready(function () {
-
         $("#coaches").select2({
             width: "100%"
         });
-
     });
 </script>