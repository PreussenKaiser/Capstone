﻿@using Scheduler.Domain.Services;
@using Scheduler;

@inject IDateProvider DateProvider
@model IndexViewModel

@{
    this.ViewData["Title"] = "Home";

    var start = this.ViewData["Start"] as DateTime?;
    var end = this.ViewData["End"] as DateTime?;

    string today = this.DateProvider.Now.ToString(Constants.DATE_FORMAT);

    string startDateString = start is null
        ? this.DateProvider.Now.Date.ToString(Constants.DATE_FORMAT)
        : ((DateTime)start).ToString(Constants.DATE_FORMAT);

    string endDateString = end is null
        ? this.DateProvider.Now.AddYears(2).ToString(Constants.DATE_FORMAT)
        : ((DateTime)end).ToString(Constants.DATE_FORMAT);
}

<div class="row text-center px-sm-5 mt-4 noPrintIfModal">
    <div class="col-12 border-bottom border-3 border-danger">
        <h3 class="text-danger">Welcome to the PCYS Scheduling Application</h3>
        <p class="lead">Use the Calendar below to search for Dates and Times of Practices, Games, and other Events at the PCYS facility. You can use the Filtering Menu in the List to refine your search.</p>
        <p class="lead">You can also use the Search Button to search for Events outside of the Calendar. Search by Team Name, Event Name, or a range of Dates.</p>
        @foreach (string warning in this.Model.ClosedWarnings)
        {
            <p class="text-danger lead">@warning</p>
        }
        <div class="text-end mb-2">
            <button class="button buttonGreen" data-bs-toggle="modal" data-bs-target="#mapModal">Facility Map</button>
        </div>
    </div>
</div>

<div id="searchBar" class="row mt-2">
    <div class="col-12 text-center">
        <div class="btn-group mb-2 noPrintIfModal">
            <form action="javascript:void(0);" onsubmit="searchEvents(this)" id="searchForm" autocomplete="off">
                <input name="StartDate" hidden id="StartDate" />
                <input name="EndDate" hidden id="EndDate" />

                <div>
                    <div class="linkElement">
                        <button type="button" class="button buttonRed" onclick="showHomepageDropdown()" data-bs-auto-close="false" aria-expanded="false">Search the Schedule <i class="bi bi-question-circle calendar-full" data-bs-toggle="tooltip" data-bs-placement="top" title="Search the Schedule using specific criteria."></i></button>
                        <button class="button buttonRed" type="reset" onclick="resetSearchEvents()">Reset Search <i class="bi bi-question-circle calendar-full" data-bs-toggle="tooltip" data-bs-placement="top" title="Reset your search criteria."></i></button>
                    </div>
                    
                    <ul class="dropdown-menu p-3" id="homepage-dropdown">
                        <h5 class="lead text-danger text-center">Search Criteria <i class="bi bi-question-circle calendar-full" data-bs-toggle="tooltip" data-bs-placement="right" title="Choose options below to search the Schedule."></i></h5>
                        <div>
                            <div class="form-label">
                                <label class="form-label">
                                    Event Date(s) <i class="bi bi-question-circle" data-bs-custom-class="custom-tooltip" data-bs-toggle="tooltip" data-bs-placement="top" data-bs-html="true" title="<b>To use the PCYS Date Picker:</b><br /><br /><b>Picking a single date:</b> Click twice on the desired day.<br /><br /><b>Picking a range of days:</b> Click once on the starting day, then click on the ending day. The highlight between the days will show the range.<br /><br />Once the desired dates are selected and shown at the bottom, click 'Apply' and confirm that the desired dates show in the resulting box.<br /><br />Do not click outside of the datepicker box without clicking 'Apply' or the new dates will <u>not</u> be applied."></i>
                                </label>
                                <input type="text" name="daterange" class="text-center form-control" />
                            </div>
                        </div>
                        <div class="mb-3">
                            <label class="form-label">Event Type</label>
                            <select name="type" class="form-select">
                                <option value="Event">Events</option>
                                <option value="Non-Team Event">Non-Team Events</option>
                                <option value="Practice">Practices</option>
                                <option value="Game">Games</option>
                            </select>
                        </div>
                        <div class="mb-3">
                            <label class="form-label">Event Name</label>
                            <input type="text" name="searchTerm" class="form-control" />
                        </div>
                        <div class="mb-3">
                            <label class="form-label">Team Name</label>
                            <select id="teamNameSearch" name="teamName" class="form-select chosen">
                                <option value=""></option>
                                @foreach (Team t in this.Model.Teams)
                                {
                                    <option value=@t.Name>@t.Name</option>
                                }
                            </select>
                        </div>
                        <div class="text-center">
                            <div class="linkElement">
                                <input type="submit" class="button buttonGreen" value="Search" />
                                <button type="button" class="button buttonRed" onclick="closeHomePageDropdown()">Close</button>
                            </div>
                        </div>
                    </ul>
                </div>
            </form>
        </div>
    </div>
</div>

<div class="modal fade" id="mapModal" tabindex="-1" aria-hidden="true">
    <div class="modal-dialog modal-lg">
        <div class="modal-content">
            <div class="modal-body">
                <img class="w-100 m-auto"src="~/Images/PCYS Facility Map.png" />
            </div>
            <div class="modal-footer noPrintIfModal">
                <div class="linkElement">
                    <button class="button buttonGreen calendar-full" onclick="window.print()">Print The Map</button>
                    <button type="button" class="button buttonRed" data-bs-dismiss="modal">Close</button>
                </div>
            </div>
        </div>
    </div>
</div>

<div id="calendar">
    @await this.Component.InvokeAsync("Calendar")
</div>

@section Scripts {
<script>
    function showHomepageDropdown() {
        $('#homepage-dropdown').addClass('show');
    }

    function closeHomePageDropdown() {
        $('#homepage-dropdown').removeClass('show');
    }

    $(document).ready(function () {
        setSearchModalDatePicker();
        $("#teamNameSearch").select2({
            placeholder: "Start typing to select a Team...",
            width: "100%"
        });
    });

    function setSearchModalDatePicker() {
        var startDateString = "@startDateString";
        var endDateString = "@endDateString";
        var minDateString = "@today";
        var startDate;
        var startDateFormatted;
        var endDate;
        var endDateFormatted;
        var minDate;
        var minDateFormatted;

        startDate = moment(startDateString, "YYYY-MM-DD"); // Parse the start date string and specify the format
        startDateFormatted = startDate.format('M/DD/YYYY'); // Format the start date as desired
        endDate = moment(endDateString, "YYYY-MM-DD"); // Parse the end date string and specify the format
        endDateFormatted = endDate.format('M/DD/YYYY'); // Format the end date as desired
        minDate = moment(minDateString, "YYYY-MM-DD"); // Parse the min date string and specify the format
        minDateFormatted = minDate.format('M/DD/YYYY'); // Format the min date as desired

        $('#StartDate').val(startDateFormatted); // Set initial value of StartDate on the form
        $('#EndDate').val(endDateFormatted); // Set initial value of EndDate on the form

        $('input[name="daterange"]').daterangepicker({
            startDate: startDateFormatted,
            endDate: endDateFormatted,
            minDate: minDateFormatted,
            timePickerIncrement: 30,
            drops: "down",
            locale: {
                format: 'M/DD/YYYY'
            }
        }).on('apply.daterangepicker', function (ev, picker) {
            startDateFormatted = picker.startDate.format('M/DD/YYYY');
            endDateFormatted = picker.endDate.format('M/DD/YYYY');
            $('#StartDate').val(startDateFormatted); // Resets the value of StartDate when "Apply" is pressed
            $('#EndDate').val(endDateFormatted); // Resets the value of EndDate when "Apply" is pressed
        });
    };

    function searchEvents(e) {
        $.ajax({
            url: '@this.Url.Action("searchModal", "Dashboard")',
            data: {
                start: e.StartDate.value,
                end: e.EndDate.value,
                type: e.type.value,
                searchTerm: e.searchTerm.value,
                teamName: e.teamName.value
            },
            success: function (data) {
                $('#modal').html(data);
                $('#homepage-dropdown').removeClass('show');
            }
        });
    }

    function resetSearchEvents() {
        $.ajax({
<<<<<<< HEAD
            url: '@Url.Action("searchModal", "Dashboard")',
            data: {
                start: "@startDateString",
                end: "@endDateString",
                type: 'Event',
                searchTerm: '',
                teamName: ''
            },
=======
            url: '@this.Url.Action("searchModal", "Dashboard")',
            data: { },
>>>>>>> e4f981f6
            success: function (data) {
                $("#teamNameSearch").val(null).trigger('change');
                setSearchModalDatePicker();
            }
        });
    }

</script>
}

<style media="print">
    .noPrintIfModal {
        display: none;
    }

    html, body {
        height: 100%;
        overflow: hidden;
    }
</style><|MERGE_RESOLUTION|>--- conflicted
+++ resolved
@@ -190,7 +190,6 @@
 
     function resetSearchEvents() {
         $.ajax({
-<<<<<<< HEAD
             url: '@Url.Action("searchModal", "Dashboard")',
             data: {
                 start: "@startDateString",
@@ -199,10 +198,6 @@
                 searchTerm: '',
                 teamName: ''
             },
-=======
-            url: '@this.Url.Action("searchModal", "Dashboard")',
-            data: { },
->>>>>>> e4f981f6
             success: function (data) {
                 $("#teamNameSearch").val(null).trigger('change');
                 setSearchModalDatePicker();
