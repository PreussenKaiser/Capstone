﻿@model IndexViewModel

@{
    this.ViewData["Title"] = "Home Page";
    string today = DateTime.Now.ToString("yyyy-MM-dd");
    string startDateString = DateTime.Now.Date.ToString("yyyy-MM-dd");
    string endDateString = DateTime.Now.AddYears(2).ToString("yyyy-MM-dd");
}

<div class="layoutContainer noPrintIfModal text-center" style="padding-left:20px;padding-right:20px;border:2px solid gray;font-size:12px;">
    <h3 class="text-danger">Welcome to the PCYS Scheduling Application</h3>
    <p class="lead">Use the Calendar below to search for Dates and Times of Practices, Games, and other Events at the PCYS facility. You can use the Filtering Menu in the List to refine your search.</p>
<<<<<<< HEAD
    <p class="lead">You can also use the Searchbar Dropdown Menu to search for Events outside of the Calendar. Search by Team Name, Event Name, or a range of Dates.</p>
    <div class="text-end mb-2">
        <button class="btn btn-sm btn-success" data-bs-toggle="modal" data-bs-target="#mapModal">Facility Map</button>
    </div>
=======
    <p class="lead">You can also use the Search Button to search for Events outside of the Calendar. Search by Team Name, Event Name, or a range of Dates.</p>
>>>>>>> b736cb53
</div>
<br />
<div id="searchBar">
    <div class="text-center">
        <div class="btn-group mb-2 noPrintIfModal">
            <form action="javascript:void(0);" onsubmit="searchEvents(this)" id="searchForm" autocomplete="off">
                <div>
                    <button type="button" class="btn btn-sm btn-secondary" onclick="showHomepageDropdown()" data-bs-auto-close="false" aria-expanded="false">Search the Schedule</button>
                    <ul class="dropdown-menu p-3" id="homepage-dropdown">
                        <h5 class="lead text-danger text-center">Search Criteria</h5>
                        <div>
                            <div class="form-label">
                                <label class="form-label">Event Date(s)</label>
                                <input type="text" name="daterange" class="text-center form-control" />
                            </div>
                            <div>
                                <input name="StartDate" type="hidden" id="StartDate" />
                                <br />
                            </div>
                            <div>
                                <input name="EndDate" type="hidden" id="EndDate" />
                            </div>
                        </div>
                        <div class="mb-3">
                            <label class="form-label">Type</label>
                            <select name="type" class="form-select">
                                <option value="Event">Events</option>
                                <option value="Practice">Practices</option>
                                <option value="Game">Games</option>
                            </select>
                        </div>
                        <div class="mb-3">
                            <label class="form-label">Event Name</label>
                            <input type="text" name="searchTerm" class="form-control" />
                        </div>
                        <div class="mb-3">
                            <label class="form-label">Team Name</label>
                            <select id="teamName" name="teamName" class="form-select">
                                <option value=""></option>
                                @foreach(Team t in Model.Teams)
                                {
                                    <option value=@t.Name>@t.Name</option>
                                }
                            </select>
                        </div>
                        <div class="text-center">
                            <input type="submit" class="btn btn-sm btn-secondary" value="Search" />
                            <button type="button" class="btn btn-sm btn-danger text-end" onclick="closeHomePageDropdown()">Close</button>
                        </div>
                    </ul>
                    <button class="btn btn-sm btn-danger" type="reset" onclick="resetEvents()">Reset Search</button>
                </div>
            </form>
        </div>
    </div>
</div>
<div class="modal fade" id="mapModal" tabindex="-1" aria-hidden="true">
    <div class="modal-dialog modal-lg">
        <div class="modal-content">
            <div class="modal-body bg-dark">
                <img class="w-100 m-auto"src="~/Images/PCYS Facility Map.png" />
            </div>
            <div class="modal-footer noPrintIfModal">
                <button class="btn btn-sm btn-secondary" onclick="window.print()">Print The Map</button>
                <button type="button" class="btn btn-sm btn-danger" data-bs-dismiss="modal">Close</button>
            </div>
        </div>
    </div>
</div>
<div id="calendar">
    @await this.Component.InvokeAsync("Calendar")
</div>
@section Scripts {
<script>
    function showHomepageDropdown() {
        $('#homepage-dropdown').addClass('show');
    }

    function closeHomePageDropdown() {
        $('#homepage-dropdown').removeClass('show');
    }

    $(document).ready(function () {

        $("#teamName").chosen({
            no_results_text: "Sorry, I can't find that Team!",
            placeholder_text_single: "Start typing to select a Team...",
            width: "100%",
            search_contains: true
        });

    });

    var startDateString = "@startDateString";
    var endDateString = "@endDateString";
    var minDateString = "@today";
    var startDate;
    var startDateFormatted;
    var endDate;
    var endDateFormatted;
    var minDate;
    var minDateFormatted;
    startDate = moment(startDateString, "YYYY-MM-DD"); // Parse the start date string and specify the format
    startDateFormatted = startDate.format('M/DD/YYYY'); // Format the start date as desired
    endDate = moment(endDateString, "YYYY-MM-DD"); // Parse the end date string and specify the format
    endDateFormatted = endDate.format('M/DD/YYYY'); // Format the end date as desired
    minDate = moment(minDateString, "YYYY-MM-DD"); // Parse the min date string and specify the format
    minDateFormatted = minDate.format('M/DD/YYYY'); // Format the min date as desired
    $('#StartDate').val(startDateFormatted); // Set initial value of StartDate on the form
    $('#EndDate').val(endDateFormatted); // Set initial value of EndDate on the form


    $(function () {
        $('input[name="daterange"]').daterangepicker({
            startDate: startDateFormatted,
            endDate: endDateFormatted,
            minDate: minDateFormatted,
            timePickerIncrement: 30,
            drops: "down",
            locale: {
                format: 'M/DD/YYYY'
            }
        }).on('apply.daterangepicker', function (ev, picker) {
            startDateFormatted = picker.startDate.format('M/DD/YYYY');
            endDateFormatted = picker.endDate.format('M/DD/YYYY');
            $('#StartDate').val(startDateFormatted); // Resets the value of StartDate when "Apply" is pressed
            $('#EndDate').val(endDateFormatted); // Resets the value of EndDate when "Apply" is pressed
        });
    });    

    function searchEvents(e) {
        $.ajax({
            url: '@Url.Action("searchModal", "Dashboard")',
            data: {
                start: e.StartDate.value,
                end: e.EndDate.value,
                type: e.type.value,
                searchTerm: e.searchTerm.value,
                teamName: e.teamName.value
            },
            success: function (data) {
                $('#modal').html(data);
                $('#homepage-dropdown').removeClass('show');
            }
        });
    }

        function resetEvents(e){
        $.ajax({
            url: '@Url.Action("searchModal", "Dashboard")',
            data: {
                start: @startDateString,
                end: @endDateString,
                type: 'Event',
                searchTerm: '',
                teamName: ''
            },
            success: function(data) {
                    $("#modal").html(data);
            }
        });
    }
</script>
}

<style media="print">
    .noPrintIfModal {
        display: none;
    }

    html, body {
        height: 100%;
        overflow: hidden;
    }
</style><|MERGE_RESOLUTION|>--- conflicted
+++ resolved
@@ -10,14 +10,10 @@
 <div class="layoutContainer noPrintIfModal text-center" style="padding-left:20px;padding-right:20px;border:2px solid gray;font-size:12px;">
     <h3 class="text-danger">Welcome to the PCYS Scheduling Application</h3>
     <p class="lead">Use the Calendar below to search for Dates and Times of Practices, Games, and other Events at the PCYS facility. You can use the Filtering Menu in the List to refine your search.</p>
-<<<<<<< HEAD
-    <p class="lead">You can also use the Searchbar Dropdown Menu to search for Events outside of the Calendar. Search by Team Name, Event Name, or a range of Dates.</p>
+    <p class="lead">You can also use the Search Button to search for Events outside of the Calendar. Search by Team Name, Event Name, or a range of Dates.</p>
     <div class="text-end mb-2">
         <button class="btn btn-sm btn-success" data-bs-toggle="modal" data-bs-target="#mapModal">Facility Map</button>
     </div>
-=======
-    <p class="lead">You can also use the Search Button to search for Events outside of the Calendar. Search by Team Name, Event Name, or a range of Dates.</p>
->>>>>>> b736cb53
 </div>
 <br />
 <div id="searchBar">
