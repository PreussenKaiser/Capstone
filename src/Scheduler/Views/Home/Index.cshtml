﻿@model IndexViewModel

@{
    this.ViewData["Title"] = "Home Page";
    string today = DateTime.Now.ToString("yyyy-MM-dd");
    string startDateString = DateTime.Now.Date.ToString("yyyy-MM-dd");
    string endDateString = DateTime.Now.AddYears(2).ToString("yyyy-MM-dd");
}

<div class="layoutContainer noPrintIfModal text-center" style="padding-left:20px;padding-right:20px;border:2px solid gray;font-size:12px;">
    <h3 class="text-danger">Welcome to the PCYS Scheduling Application</h3>
    <p class="lead">Use the Calendar below to search for Dates and Times of Practices, Games, and other Events at the PCYS facility. You can use the Filtering Menu in the List to refine your search.</p>
    <p class="lead">You can also use the Search Button to search for Events outside of the Calendar. Search by Team Name, Event Name, or a range of Dates.</p>
    <div class="text-end mb-2">
        <button class="buttonGreen" data-bs-toggle="modal" data-bs-target="#mapModal">Facility Map</button>
    </div>
</div>
<br />
<div id="searchBar">
    <div class="text-center">
        <div class="btn-group mb-2 noPrintIfModal">
            <form action="javascript:void(0);" onsubmit="searchEvents(this)" id="searchForm" autocomplete="off">
                <div>
<<<<<<< HEAD
                    <div class="linkElement">
                        <button type="button" class="buttonRed" onclick="showHomepageDropdown()" data-bs-auto-close="false" aria-expanded="false">Search the Schedule</button>
                        <button class="buttonRed" type="reset" onclick="resetEvents()">Reset Search</button>
                    </div>
=======
                    <button type="button" class="btn btn-sm btn-secondary" onclick="showHomepageDropdown()" data-bs-auto-close="false" aria-expanded="false">Search the Schedule <i class="bi bi-question-circle calendar-full" data-bs-toggle="tooltip" data-bs-placement="top" title="Search the Schedule using specific criteria."></i></button>
>>>>>>> 80423db0
                    <ul class="dropdown-menu p-3" id="homepage-dropdown">
                        <h5 class="lead text-danger text-center">Search Criteria <i class="bi bi-question-circle calendar-full" data-bs-toggle="tooltip" data-bs-placement="right" title="Choose options below to search the Schedule."></i></h5>
                        <div>
                            <div class="form-label">
                                <label class="form-label">
                                    Event Date(s) <i class="bi bi-question-circle" data-bs-custom-class="custom-tooltip" data-bs-toggle="tooltip" data-bs-placement="top" data-bs-html="true" title="<b>To use the PCYS Date Picker:</b><br /><br /><b>Picking a single date:</b> Click twice on the desired day.<br /><br /><b>Picking a range of days:</b> Click once on the starting day, then click on the ending day. The highlight between the days will show the range.<br /><br />Once the desired dates are selected and shown at the bottom, click 'Apply' and confirm that the desired dates show in the resulting box.<br /><br />Do not click outside of the datepicker box without clicking 'Apply' or the new dates will <u>not</u> be applied."></i>
                                </label>
                                <input type="text" name="daterange" class="text-center form-control" />
                            </div>
                            <div>
                                <input name="StartDate" type="hidden" id="StartDate" />
                                <br />
                            </div>
                            <div>
                                <input name="EndDate" type="hidden" id="EndDate" />
                            </div>
                        </div>
                        <div class="mb-3">
                            <label class="form-label">Event Type</label>
                            <select name="type" class="form-select">
                                <option value="Event">Events</option>
                                <option value="Non-Team Event">Non-Team Events</option>
                                <option value="Practice">Practices</option>
                                <option value="Game">Games</option>
                            </select>
                        </div>
                        <div class="mb-3">
                            <label class="form-label">Event Name</label>
                            <input type="text" name="searchTerm" class="form-control" />
                        </div>
                        <div class="mb-3">
                            <label class="form-label">Team Name</label>
                            <select id="teamName" name="teamName" class="form-select chosen">
                                <option value=""></option>
                                @foreach (Team t in this.Model.Teams)
                                {
                                    <option value=@t.Name>@t.Name</option>
                                }
                            </select>
                        </div>
                        <div class="text-center">
                            <input type="submit" class="btn btn-sm btn-secondary" value="Search" />
                            <button type="button" class="btn btn-sm btn-danger text-end" onclick="closeHomePageDropdown()">Close</button>
                        </div>
                    </ul>
<<<<<<< HEAD
=======
                    <button class="btn btn-sm btn-danger" type="reset" onclick="resetEvents()">Reset Search <i class="bi bi-question-circle calendar-full" data-bs-toggle="tooltip" data-bs-placement="top" title="Reset your search criteria."></i></button>
>>>>>>> 80423db0
                </div>
            </form>
        </div>
    </div>
</div>
<div class="modal fade" id="mapModal" tabindex="-1" aria-hidden="true">
    <div class="modal-dialog modal-lg">
        <div class="modal-content">
            <div class="modal-body bg-dark">
                <img class="w-100 m-auto"src="~/Images/PCYS Facility Map.png" />
            </div>
            <div class="modal-footer noPrintIfModal">
                <button class="btn btn-sm btn-secondary" onclick="window.print()">Print The Map</button>
                <button type="button" class="btn btn-sm btn-danger" data-bs-dismiss="modal">Close</button>
            </div>
        </div>
    </div>
</div>
<div id="calendar">
    @await this.Component.InvokeAsync("Calendar")
</div>
@section Scripts {
<script>
    function showHomepageDropdown() {
        $('#homepage-dropdown').addClass('show');
    }

    function closeHomePageDropdown() {
        $('#homepage-dropdown').removeClass('show');
    }

    $(document).ready(function () {

        $("#teamName").chosen({
            no_results_text: "Sorry, I can't find that Team!",
            placeholder_text_single: "Start typing to select a Team...",
            width: "100%",
            search_contains: true
        });

    });

    var startDateString = "@startDateString";
    var endDateString = "@endDateString";
    var minDateString = "@today";
    var startDate;
    var startDateFormatted;
    var endDate;
    var endDateFormatted;
    var minDate;
    var minDateFormatted;
    startDate = moment(startDateString, "YYYY-MM-DD"); // Parse the start date string and specify the format
    startDateFormatted = startDate.format('M/DD/YYYY'); // Format the start date as desired
    endDate = moment(endDateString, "YYYY-MM-DD"); // Parse the end date string and specify the format
    endDateFormatted = endDate.format('M/DD/YYYY'); // Format the end date as desired
    minDate = moment(minDateString, "YYYY-MM-DD"); // Parse the min date string and specify the format
    minDateFormatted = minDate.format('M/DD/YYYY'); // Format the min date as desired
    $('#StartDate').val(startDateFormatted); // Set initial value of StartDate on the form
    $('#EndDate').val(endDateFormatted); // Set initial value of EndDate on the form


    $(function () {
        $('input[name="daterange"]').daterangepicker({
            startDate: startDateFormatted,
            endDate: endDateFormatted,
            minDate: minDateFormatted,
            timePickerIncrement: 30,
            drops: "down",
            locale: {
                format: 'M/DD/YYYY'
            }
        }).on('apply.daterangepicker', function (ev, picker) {
            startDateFormatted = picker.startDate.format('M/DD/YYYY');
            endDateFormatted = picker.endDate.format('M/DD/YYYY');
            $('#StartDate').val(startDateFormatted); // Resets the value of StartDate when "Apply" is pressed
            $('#EndDate').val(endDateFormatted); // Resets the value of EndDate when "Apply" is pressed
        });
    });    

    function searchEvents(e) {
        $.ajax({
            url: '@Url.Action("searchModal", "Dashboard")',
            data: {
                start: e.StartDate.value,
                end: e.EndDate.value,
                type: e.type.value,
                searchTerm: e.searchTerm.value,
                teamName: e.teamName.value
            },
            success: function (data) {
                $('#modal').html(data);
                $('#homepage-dropdown').removeClass('show');
            }
        });
    }

    function resetEvents(){
        console.log(@startDateString);
        console.log(@endDateString);
        $.ajax({
            url: '@Url.Action("searchModal", "Dashboard")',
            data: {
                start: @startDateString,
                end: @endDateString,
                type: 'Event',
                searchTerm: '',
                teamName: ''
            },
            success: function (data) {
                    $('.chosen option-selected').removeAttr('selected');
                    $('.chosen').trigger('chosen:updated');
            }
        });
    }

</script>
}

<style media="print">
    .noPrintIfModal {
        display: none;
    }

    html, body {
        height: 100%;
        overflow: hidden;
    }
</style><|MERGE_RESOLUTION|>--- conflicted
+++ resolved
@@ -21,14 +21,11 @@
         <div class="btn-group mb-2 noPrintIfModal">
             <form action="javascript:void(0);" onsubmit="searchEvents(this)" id="searchForm" autocomplete="off">
                 <div>
-<<<<<<< HEAD
                     <div class="linkElement">
-                        <button type="button" class="buttonRed" onclick="showHomepageDropdown()" data-bs-auto-close="false" aria-expanded="false">Search the Schedule</button>
-                        <button class="buttonRed" type="reset" onclick="resetEvents()">Reset Search</button>
+                        <button type="button" class="buttonRed" onclick="showHomepageDropdown()" data-bs-auto-close="false" aria-expanded="false">Search the Schedule <i class="bi bi-question-circle calendar-full" data-bs-toggle="tooltip" data-bs-placement="top" title="Search the Schedule using specific criteria."></i></button>
+                        <button class="buttonRed" type="reset" onclick="resetEvents()">Reset Search <i class="bi bi-question-circle calendar-full" data-bs-toggle="tooltip" data-bs-placement="top" title="Reset your search criteria."></i></button>
                     </div>
-=======
-                    <button type="button" class="btn btn-sm btn-secondary" onclick="showHomepageDropdown()" data-bs-auto-close="false" aria-expanded="false">Search the Schedule <i class="bi bi-question-circle calendar-full" data-bs-toggle="tooltip" data-bs-placement="top" title="Search the Schedule using specific criteria."></i></button>
->>>>>>> 80423db0
+                    
                     <ul class="dropdown-menu p-3" id="homepage-dropdown">
                         <h5 class="lead text-danger text-center">Search Criteria <i class="bi bi-question-circle calendar-full" data-bs-toggle="tooltip" data-bs-placement="right" title="Choose options below to search the Schedule."></i></h5>
                         <div>
@@ -74,10 +71,6 @@
                             <button type="button" class="btn btn-sm btn-danger text-end" onclick="closeHomePageDropdown()">Close</button>
                         </div>
                     </ul>
-<<<<<<< HEAD
-=======
-                    <button class="btn btn-sm btn-danger" type="reset" onclick="resetEvents()">Reset Search <i class="bi bi-question-circle calendar-full" data-bs-toggle="tooltip" data-bs-placement="top" title="Reset your search criteria."></i></button>
->>>>>>> 80423db0
                 </div>
             </form>
         </div>
