--- conflicted
+++ resolved
@@ -153,23 +153,13 @@
 	/// Confirms the change of a user and displays their name and generated password on the page.
 	/// </summary>
 	/// <returns>Confirmation page with user data.</returns>
-<<<<<<< HEAD
 	[HttpGet]
-	[Authorize(Roles = "Admin")]
+	[Authorize(Roles = Role.ADMIN)]
 	public IActionResult ConfirmAdminChange()
 	{
-		if (this.TempData["TempPassword"] == null || this.TempData["ConfirmStatement"] == null)
-			return RedirectToAction(nameof(HomeController.Index), "Home");
-		else
-			return this.View();
-=======
-	[Authorize(Roles = Role.ADMIN)]
-	public IActionResult ConfirmNewUser()
-	{
-		return this.TempData["TempPassword"] is null || this.TempData["Name"] is null
+		return (this.TempData["TempPassword"] is null || this.TempData["ConfirmStatement"] is null)
 			? this.RedirectToAction(nameof(HomeController.Index), "Home")
 			: this.View();
->>>>>>> e286ea8e
 	}
 
 	/// <summary>
@@ -275,17 +265,17 @@
 	}
 
 	/// <summary>
-<<<<<<< HEAD
 	/// Generates a new password for the user that replaces their old password.
 	/// </summary>
 	/// <param name="id">Identifier for the user.</param>
 	/// <returns>A redirect to <see cref="ConfirmAdminChange"/> if successful. Redirect to <see cref="ManageUsers"/> if the password change fails.</returns>
 	public async Task<IActionResult> AdminResetPassword(Guid id)
 	{
-		string newPassword = PasswordUtils.GenerateRandomPassword();
-
-		var user = await signInManager.UserManager.Users.Where(u => u.Id == id).FirstOrDefaultAsync();
-		if (user != null)
+		string newPassword = Password.Random();
+
+		var user = await this.signInManager.UserManager.FindByIdAsync(id.ToString());
+
+		if (user is not null)
 		{
 			var removeResult = await this.signInManager.UserManager.RemovePasswordAsync(user);
 			if (removeResult.Succeeded)
@@ -295,11 +285,14 @@
 				this.TempData["ConfirmStatement"] = $"Password for {user.FirstName} {user.LastName} successfully changed!";
 				this.TempData["TempPassword"] = newPassword;
 
-				return this.RedirectToAction(nameof(IdentityController.ConfirmAdminChange), "Identity");
+				return this.RedirectToAction(nameof(this.ConfirmAdminChange));
 			}
 		}
-			return this.RedirectToAction(nameof(IdentityController.ManageUsers), "Identity");
-=======
+
+		return this.RedirectToAction(nameof(DashboardController.Users), "Dashboard");
+	}
+
+	/// <summary>
 	/// Determines if the current user matches the provided identifier.
 	/// </summary>
 	/// <param name="user"></param>
@@ -319,6 +312,5 @@
 			return false;
 
 		return true;
->>>>>>> e286ea8e
 	}
 }