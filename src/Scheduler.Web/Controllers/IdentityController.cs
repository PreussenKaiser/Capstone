﻿using Microsoft.AspNetCore.Authorization;
using Microsoft.AspNetCore.Identity;
using Microsoft.AspNetCore.Mvc;
using Microsoft.EntityFrameworkCore;
using Scheduler.Core.Models.Identity;
using Scheduler.Infrastructure.Utilities;
using Scheduler.Web.ViewModels;

namespace Scheduler.Web.Controllers;

/// <summary>
/// Renders ASP.NET Identity views.
/// </summary>
public sealed class IdentityController : Controller
{
	/// <summary>
	/// The API to access <see cref="User"/> login information with.
	/// </summary>
	private readonly SignInManager<User> signInManager;

	/// <summary>
	/// Initializes the <see cref="IdentityController"/> class.
	/// </summary>
	/// <param name="signInManager">The API to access <see cref="User"/> login information with.</param>
<<<<<<< HEAD
	/// <param name="passwordService">Access to password related methods.</param>
	public IdentityController(
		UserManager<User> userManager,
		SignInManager<User> signInManager)
=======
	public IdentityController(SignInManager<User> signInManager)
>>>>>>> f38ce209
	{
		this.signInManager = signInManager;
	}

	/// <summary>
	/// Displays the <see cref="Login"/> view.
	/// </summary>
	/// <returns>The <see cref="Login"/> view.</returns>
	public IActionResult Login()
		=> this.View();

	/// <summary>
	/// Post action for the <see cref="Login"/> view.
	/// </summary>
	/// <param name="viewModel">Data supplied by form.</param>
	/// <returns>
	/// The url specified by <paramref name="viewModel"/> if successful.
	/// Redirected to <see cref="Login"/> if unsuccessful.
	/// </returns>
	[HttpPost]
	public async ValueTask<IActionResult> Login(LoginViewModel viewModel)
	{
		if (!this.ModelState.IsValid)
			return this.View(viewModel);

		var result = await this.signInManager.PasswordSignInAsync(
			viewModel.Credentials.UserName,
			viewModel.Credentials.Password,
			viewModel.RememberMe,
			lockoutOnFailure: false);
			
		if (!result.Succeeded)
		{
			this.ModelState.AddModelError(string.Empty, "Incorrect credentials, please try again.");

			return this.View(viewModel);
		}

		return this.RedirectToAction(nameof(AdminController.Index), "Admin");
	}

	/// <summary>
	/// Logs the user out of the application.
	/// </summary>
	/// <returns>Redirected to <see cref="HomeController.Index"/>.</returns>
	[HttpPost]
	[Authorize]	
	public async Task<IActionResult> Logout()
	{
		await this.signInManager.SignOutAsync();

		return this.RedirectToAction(nameof(HomeController.Index), "Home");
	}

	/// <summary>
	/// Displays the <see cref="Register"/> view.
	/// </summary>
	/// <returns>The <see cref="Register"/> view.</returns>
	[Authorize(Roles = "Admin")]
	public IActionResult Register()
		=> this.View();

	/// <summary>
	/// Handles form submission from <see cref="Register"/>.
	/// </summary>
	/// <param name="viewModel">View data.</param>
	/// <returns>
	/// If successful, redirected to <see cref="HomeController.Index"/>.
	/// Otherwise, redirected to <see cref="Register"/>.
	/// </returns>
	[HttpPost]
<<<<<<< HEAD
	[Authorize(Roles = "Admin")]
	public async Task<IActionResult> Register(RegisterViewModel viewModel)
=======
	public async ValueTask<IActionResult> Register(RegisterViewModel viewModel)
>>>>>>> f38ce209
	{
		if (!this.ModelState.IsValid)
			return this.View(viewModel);

<<<<<<< HEAD
		User user = new()
		{
			UserName = viewModel.Email,
			Email = viewModel.Email,
			FirstName = viewModel.FirstName,
			LastName = viewModel.LastName
		};

		string randomPassword = PasswordUtils.GenerateRandomPassword();

		IdentityResult result = await this.userManager.CreateAsync(user, randomPassword);
=======
		User user = new() { UserName = viewModel.Credentials.UserName };

		IdentityResult result = await this.signInManager.UserManager
			.CreateAsync(user, viewModel.Credentials.Password);
>>>>>>> f38ce209

		if (!result.Succeeded)
		{
			foreach (var e in result.Errors)
				this.ModelState.AddModelError(string.Empty, e.Description);

			return this.View(viewModel);
		}
<<<<<<< HEAD
		else if (result.Succeeded && viewModel.IsAdmin)
			await userManager.AddToRoleAsync(user, "Admin");
=======

		await this.signInManager.SignInAsync(user, isPersistent: false);
>>>>>>> f38ce209

		this.TempData["TempPassword"] = randomPassword;
		this.TempData["Name"] = $"{user.FirstName} {user.LastName}";

		return this.RedirectToAction(nameof(IdentityController.ConfirmNewUser), "Identity");
	}

	/// <summary>
	/// Displays a grid of <see cref="User"/>.
	/// </summary>
	/// <returns>List of display users.</returns>
	[HttpGet]
	[Authorize(Roles = "Admin")]
	public async Task<IActionResult> ManageUsers()
	{
		var users = await userManager.Users.ToListAsync();

		return this.View(users);
	}

	/// <summary>
	/// Gets the update form containing data from a <see cref="User"/>.
	/// View model is used to prevent sending sensitive data. Also contains isAdmin, which is used to assign/remove roles, and is not a part of the user class.
	/// </summary>
	/// <param name="id">Id of the user to be updated.</param>
	/// <returns>ViewModel containing the user's data.</returns>
	[HttpGet]
	[Authorize(Roles = "Admin")]
	public async Task<IActionResult> Update(Guid id)
	{
		var user = await userManager.Users.Where(u => u.Id == id).FirstOrDefaultAsync();
		bool isAdmin = await userManager.IsInRoleAsync(user, "Admin");
		var viewModel = new RegisterViewModel
		{
			Id = user.Id,
			FirstName = user.FirstName,
			LastName = user.LastName,
			IsAdmin = isAdmin,
			Email = user.Email
		};
		return this.View(viewModel);
	}

	/// <summary>
	/// Updates user based on the data from the <see cref="Update(Guid)"/> form.
	/// </summary>
	/// <param name="viewModel">View Model containing user data.</param>
	/// <returns>A redirect to the <see cref="ManageUsers"/> view</returns>
	[HttpPost]
	[Authorize(Roles = "Admin")]
	public async Task<IActionResult> Update(RegisterViewModel viewModel)
	{
		var user = await userManager.Users.Where(u => u.Id == viewModel.Id).FirstOrDefaultAsync();
		if (user is not null)
		{
			user.UserName = viewModel.Email;
			user.Email = viewModel.Email;
			user.FirstName = viewModel.FirstName;
			user.LastName = viewModel.LastName;

			await userManager.UpdateAsync(user);

			bool isAdmin = await userManager.IsInRoleAsync(user, "Admin");

			if (isAdmin && !viewModel.IsAdmin)
				await userManager.RemoveFromRoleAsync(user, "Admin");
			else if (!isAdmin && viewModel.IsAdmin)
				await userManager.AddToRoleAsync(user, "Admin");
		}

		return this.RedirectToAction(nameof(IdentityController.ManageUsers), "Identity");
	}

	/// <summary>
	/// Deletes a <see cref="User"/> using the id./>
	/// </summary>
	/// <param name="id">Id of the user being deleted.</param>
	/// <returns>A redirect to the <see cref="ManageUsers"/> view.</returns>
	[HttpPost]
	[Authorize(Roles = "Admin")]
	public async Task<IActionResult> Delete(Guid id)
	{
		var user = await userManager.Users.Where(u => u.Id == id).FirstOrDefaultAsync();

		if (user is not null)
			await userManager.DeleteAsync(user);

		return this.RedirectToAction(nameof(ManageUsers), "Identity");
	}

	/// <summary>
	/// Confirms the registration of a new user and displays their generated password and their name on screen.
	/// </summary>
	/// <returns>Confirmation page with user data.</returns>
	[HttpGet]
	[Authorize(Roles = "Admin")]
	public IActionResult ConfirmNewUser()
	{
		if (this.TempData["TempPassword"] == null || this.TempData["Name"] == null)
			return RedirectToAction(nameof(HomeController.Index), "Home");
		else
			return this.View();
	}

	/// <summary>
	/// Displays the <see cref="Profile"/> view.
	/// </summary>
	/// <returns>A form which posts to <see cref="Profile(ProfileViewModel)"/>.</returns>
	[Authorize]
	public async Task<IActionResult> Profile()
	{
		User? user = await this.signInManager.UserManager.GetUserAsync(this.User);

		if (user is null)
			return this.Problem();

		ProfileViewModel viewModel = new()
		{
			UserName = user.UserName ?? string.Empty,
			Email = user.Email ?? string.Empty
		};

		return this.View(viewModel);
	}

	/// <summary>
	/// Handles POST from <see cref="Profile"/>.
	/// </summary>
	/// <param name="viewModel">Values from the form.</param>
	/// <returns>Redirected to <see cref="Profile"/>.</returns>
	[HttpPost]
	[Authorize]
	public async ValueTask<IActionResult> Profile(ProfileViewModel viewModel)
	{
		if (this.ModelState.IsValid)
		{
			User? user = await this.signInManager.UserManager.GetUserAsync(this.User);

			if (user is null)
				return this.Problem();

			user.UserName = viewModel.UserName;
			user.Email = viewModel.Email;

			var result = await this.signInManager.UserManager.UpdateAsync(user);

			if (!result.Succeeded)
				foreach (var error in result.Errors)
					this.ModelState.AddModelError(string.Empty, error.Description);
		}

		return this.View(viewModel);
	}

	/// <summary>
	/// Displays the <see cref="Security"/> view.
	/// </summary>
	/// <returns>A form which POSTs to <see cref="Security"/>.</returns>
	[Authorize]	
	public IActionResult Security()
	{
		return this.View();
	}

	/// <summary>
	/// Handles POST from <see cref="Security"/>.
	/// </summary>
	/// <param name="viewModel">Form values.</param>
	/// <returns>Redirected to <see cref="Security"/>.</returns>
	[HttpPost]
	[Authorize]
	public async ValueTask<IActionResult> Security(SecurityViewModel viewModel)
	{
		if (this.ModelState.IsValid)
		{
			User? user = await this.signInManager.UserManager.GetUserAsync(this.User);

			if (user is null)
				return this.Problem();

			var result = await this.signInManager.UserManager.ChangePasswordAsync(
				user,
				viewModel.OldPassword,
				viewModel.NewPassword);

			if (!result.Succeeded)
				foreach (var error in result.Errors)
					this.ModelState.AddModelError(string.Empty, error.Description);
		}

		return this.View(viewModel);
	}
}<|MERGE_RESOLUTION|>--- conflicted
+++ resolved
@@ -22,14 +22,9 @@
 	/// Initializes the <see cref="IdentityController"/> class.
 	/// </summary>
 	/// <param name="signInManager">The API to access <see cref="User"/> login information with.</param>
-<<<<<<< HEAD
-	/// <param name="passwordService">Access to password related methods.</param>
 	public IdentityController(
 		UserManager<User> userManager,
 		SignInManager<User> signInManager)
-=======
-	public IdentityController(SignInManager<User> signInManager)
->>>>>>> f38ce209
 	{
 		this.signInManager = signInManager;
 	}
@@ -101,17 +96,12 @@
 	/// Otherwise, redirected to <see cref="Register"/>.
 	/// </returns>
 	[HttpPost]
-<<<<<<< HEAD
 	[Authorize(Roles = "Admin")]
 	public async Task<IActionResult> Register(RegisterViewModel viewModel)
-=======
-	public async ValueTask<IActionResult> Register(RegisterViewModel viewModel)
->>>>>>> f38ce209
 	{
 		if (!this.ModelState.IsValid)
 			return this.View(viewModel);
-
-<<<<<<< HEAD
+      
 		User user = new()
 		{
 			UserName = viewModel.Email,
@@ -123,12 +113,6 @@
 		string randomPassword = PasswordUtils.GenerateRandomPassword();
 
 		IdentityResult result = await this.userManager.CreateAsync(user, randomPassword);
-=======
-		User user = new() { UserName = viewModel.Credentials.UserName };
-
-		IdentityResult result = await this.signInManager.UserManager
-			.CreateAsync(user, viewModel.Credentials.Password);
->>>>>>> f38ce209
 
 		if (!result.Succeeded)
 		{
@@ -137,13 +121,8 @@
 
 			return this.View(viewModel);
 		}
-<<<<<<< HEAD
 		else if (result.Succeeded && viewModel.IsAdmin)
 			await userManager.AddToRoleAsync(user, "Admin");
-=======
-
-		await this.signInManager.SignInAsync(user, isPersistent: false);
->>>>>>> f38ce209
 
 		this.TempData["TempPassword"] = randomPassword;
 		this.TempData["Name"] = $"{user.FirstName} {user.LastName}";
