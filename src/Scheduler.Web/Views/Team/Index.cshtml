﻿@using Scheduler.Core.Models;
@using Scheduler.Web.Controllers;

@model IEnumerable<Team>

@{
    this.ViewData["Title"] = "Teams";
    this.Layout = "_Layout";
}

<div>
    <h1 class="text-center text-danger">
        @this.ViewData["Title"]
    </h1>
</div>

<div class="w-75 m-auto">
        <table class="table table-sm">
            <thead>
                <tr>
<<<<<<< HEAD
                    <th scope="col">#</th>
                    <th scope="col">Name</th>
                    <th scope="col" colspan="2">Actions</th>
=======
                <th scope="col">Name</th>
                <th scope="col" colspan="2" class="text-center">Actions</th>
>>>>>>> a961c433
                </tr>
            </thead>
            <tbody>
                @foreach (var team in this.Model)
                {
                    <tr>
                        <td>@team.Id</td>
                        <td>@team.Name</td>
                        <td class="text-end">
                            <a asp-action="@nameof(TeamController.Update)"
<<<<<<< HEAD
                               asp-controller="@nameof(Team)"
                               asp-route-id="@team.Id"
                               class="btn btn-sm btn-secondary me-3">
=======
                           asp-controller="@nameof(Team)"
                           asp-route-id="@team.Id"
                           class="btn btn-sm btn-secondary">
>>>>>>> a961c433
                                Update
                            </a>
                        </td>
                        <td class="text-start">
                            <form asp-action="@nameof(FieldController.Delete)"
                                  asp-controller="@nameof(Team)"
                                  asp-route-id="@team.Id"
                                  method="post">
                                <button class="btn btn-sm btn-danger">
                                    Delete
                                </button>
                            </form>
                        </td>
                    </tr>
                }
            </tbody>
        </table>
        <div class="text-start">
            <a asp-action="@nameof(TeamController.Create)"
               asp-controller="@nameof(Team)"
               class="btn btn-sm btn-primary">
                Create Team
            </a>
        </div>
    </div>
<hr />
<div class="text-center">
    <a asp-controller="Admin" asp-action="Index"
       class="btn btn-sm btn-dark">
        Back to Dashboard
    </a>
</div><|MERGE_RESOLUTION|>--- conflicted
+++ resolved
@@ -18,14 +18,9 @@
         <table class="table table-sm">
             <thead>
                 <tr>
-<<<<<<< HEAD
-                    <th scope="col">#</th>
-                    <th scope="col">Name</th>
-                    <th scope="col" colspan="2">Actions</th>
-=======
+                @*<th scope="col">#</th>*@
                 <th scope="col">Name</th>
                 <th scope="col" colspan="2" class="text-center">Actions</th>
->>>>>>> a961c433
                 </tr>
             </thead>
             <tbody>
@@ -36,15 +31,9 @@
                         <td>@team.Name</td>
                         <td class="text-end">
                             <a asp-action="@nameof(TeamController.Update)"
-<<<<<<< HEAD
-                               asp-controller="@nameof(Team)"
-                               asp-route-id="@team.Id"
-                               class="btn btn-sm btn-secondary me-3">
-=======
                            asp-controller="@nameof(Team)"
                            asp-route-id="@team.Id"
                            class="btn btn-sm btn-secondary">
->>>>>>> a961c433
                                 Update
                             </a>
                         </td>
