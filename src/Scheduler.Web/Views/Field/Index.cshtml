﻿@using Scheduler.Core.Models;
@using Scheduler.Web.Controllers;

@model IEnumerable<Field>

@{
    this.ViewData["Title"] = "Fields";
}

<div>
    <h1 class="text-center text-danger">
        @this.ViewData["Title"]
    </h1>
</div>

<div class="w-75 m-auto">
        <table class="table table-sm">
            <thead>
                <tr>
                    @*<th scope="col">#</th>*@
                    <th scope="col">Name</th>
<<<<<<< HEAD
                    <th scope="col" colspan="2">Actions</th>
=======
                    <th scope="col" colspan="2" class="text-center">Actions</th>
>>>>>>> a961c433
                </tr>
            </thead>
            <tbody>
            @foreach (var field in this.Model)
            {
                <tr>
                    @*<th scope="row">@field.Id</th>*@
                    <td>@field.Name</td>
                    <td class="text-end">
                        <a asp-action="@nameof(FieldController.Update)"
                           asp-route-id="@field.Id"
                           class="btn btn-sm btn-secondary">Update</a>
                    </td>
                    <td class="text-start">
                        <form asp-action="@nameof(FieldController.Delete)"
                              asp-route-id="@field.Id"
                              method="post">
                            <button type="submit"
                                    class="btn btn-sm btn-danger">Delete</button>
                        </form>
                    </td>
                </tr>
            }
            </tbody>
    </table>
    <div class="text-start">
        <a asp-action="@nameof(FieldController.Create)"
           class="btn btn-sm btn-primary">
            Add New Field
        </a>
    </div>
</div>
<hr />
<div class="text-center">
    <a asp-controller="Admin" asp-action="Index"
       class="btn btn-sm btn-dark">
        Back to Dashboard
    </a>
</div><|MERGE_RESOLUTION|>--- conflicted
+++ resolved
@@ -19,11 +19,7 @@
                 <tr>
                     @*<th scope="col">#</th>*@
                     <th scope="col">Name</th>
-<<<<<<< HEAD
-                    <th scope="col" colspan="2">Actions</th>
-=======
                     <th scope="col" colspan="2" class="text-center">Actions</th>
->>>>>>> a961c433
                 </tr>
             </thead>
             <tbody>
