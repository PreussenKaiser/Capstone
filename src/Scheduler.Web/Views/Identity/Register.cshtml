--- conflicted
+++ resolved
@@ -14,52 +14,29 @@
             <hr />
 
             <div asp-validation-summary="ModelOnly" class="text-danger"></div>
-
-<<<<<<< HEAD
+            
             <div class="form-floating mb-3">
                 <input asp-for="Email"
-=======
-            <div class="mb-3">
-                <label asp-for="Credentials.UserName" class="form-label"></label>
-                <input asp-for="Credentials.UserName"
->>>>>>> f38ce209
                        class="form-control"
                        autocomplete="username"
                        aria-required="true" />
 
-<<<<<<< HEAD
                 <label asp-for="Email" class="form-label"></label>
                 <span asp-validation-for="Email" class="text-danger"></span>
             </div>
             <div class="form-floating mb-3">
                 <input asp-for="FirstName"
-=======
-                <span asp-validation-for="Credentials.UserName" class="text-danger"></span>
-            </div>
-            <div class="mb-3">
-                <label asp-for="Credentials.Password" class="form-label"></label>
-                <input asp-for="Credentials.Password"
->>>>>>> f38ce209
                        class="form-control"
                        aria-required="true" />
 
-<<<<<<< HEAD
                 <label asp-for="FirstName" class="form-label"></label>
                 <span asp-validation-for="FirstName" class="text-danger"></span>
             </div>
             <div class="form-floating mb-3">
                 <input asp-for="LastName"
-=======
-                <span asp-validation-for="Credentials.Password" class="text-danger"></span>
-            </div>
-            <div class="mb-3">
-                <label asp-for="ConfirmPassword" class="form-label"></label>
-                <input asp-for="ConfirmPassword"
->>>>>>> f38ce209
                        class="form-control"
                        aria-required="true" />
 
-<<<<<<< HEAD
                 <label asp-for="LastName" class="form-label"></label>
                 <span asp-validation-for="LastName" class="text-danger"></span>
             </div>
@@ -67,9 +44,6 @@
                 <label asp-for="IsAdmin" class="form-check-label">Is Admin</label>
                 <input asp-for="IsAdmin"
                     class="form-check-input" type="checkbox"/>
-=======
-                <span asp-validation-for="ConfirmPassword" class="text-danger"></span>
->>>>>>> f38ce209
             </div>
 
             <button type="submit"
