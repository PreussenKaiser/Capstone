﻿@using Microsoft.AspNetCore.Identity
@using Scheduler.Web.Controllers;
@using Scheduler.Core.Models.Identity;

@inject SignInManager<User> SignInManager

@if (this.SignInManager.IsSignedIn(this.User))
<<<<<<< HEAD
=======
{
    @if (User.IsInRole("Admin"))
>>>>>>> eedc900c
    {
        <li class="theme-nav-item">
            <a class="theme-nav-link" asp-controller="Admin" asp-action="Index">
                Dashboard
            </a>
        </li>
<<<<<<< HEAD
    <li id="logout-button" class="theme-nav-item" style="float:right; margin-top:-3px">
=======
    }
    else
    {
        <li class="theme-nav-item">
            <a class="theme-nav-link" asp-controller="Coach" asp-action="Index">
                Dashboard
            </a>
        </li>
    }


        @*<li class="theme-nav-item">
            <a class="theme-nav-link" asp-controller="Identity" asp-action="Manage">
                Manage Profile
            </a>
        </li>*@
        <li class="theme-nav-item justify-content-end">
>>>>>>> eedc900c
            <form class="form-inline"
                    asp-controller="Identity"
                    asp-action="@nameof(IdentityController.Logout)">
            <button type="submit"
                        class="theme-nav-link btn btn-link">
                    Logout
                </button>
            </form>
        </li>
        <li class="theme-nav-item" style="float:right">
            <a class="theme-nav-link" asp-controller="Identity" asp-action="Profile">
                Manage Profile
            </a>
        </li>
    }
    else
    {
        <li class="theme-nav-item" style="float:right">
            <a class="theme-nav-link"
                asp-controller="Identity"
                asp-action="@nameof(IdentityController.Login)">
                Login
            </a>
        </li>
    }<|MERGE_RESOLUTION|>--- conflicted
+++ resolved
@@ -5,20 +5,15 @@
 @inject SignInManager<User> SignInManager
 
 @if (this.SignInManager.IsSignedIn(this.User))
-<<<<<<< HEAD
-=======
 {
     @if (User.IsInRole("Admin"))
->>>>>>> eedc900c
     {
         <li class="theme-nav-item">
             <a class="theme-nav-link" asp-controller="Admin" asp-action="Index">
                 Dashboard
             </a>
         </li>
-<<<<<<< HEAD
     <li id="logout-button" class="theme-nav-item" style="float:right; margin-top:-3px">
-=======
     }
     else
     {
@@ -36,7 +31,6 @@
             </a>
         </li>*@
         <li class="theme-nav-item justify-content-end">
->>>>>>> eedc900c
             <form class="form-inline"
                     asp-controller="Identity"
                     asp-action="@nameof(IdentityController.Logout)">
