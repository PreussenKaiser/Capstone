﻿@using Scheduler.Core.Models;

@{
    string currentType = this.ViewData["EventType"] as string ?? "Event";

    string[] eventTypes = new[] {""};
    @if (User.IsInRole("Admin"))
    {
<<<<<<< HEAD
        nameof(Event),
        nameof(Practice),
        nameof(Game)
    };
=======
        eventTypes = new[]
        {
            "Game",
            "Practice",
            "Event"
        };
    }
    else
    {
        eventTypes = new[]
        {
            "Game",
            "Practice"
        };
    }

>>>>>>> eedc900c
}

<div class="list-group list-group-horizontal">
    @foreach (var eventType in eventTypes)
    {
        string activeCssClass = eventType == currentType
            ? "active"
            : string.Empty;

        <button type="button"
                id="@eventType"
                onclick="navClick('@eventType')"
                class="list-group-item list-group-item-action text-center @activeCssClass">
            @eventType
        </button>
    }
</div><|MERGE_RESOLUTION|>--- conflicted
+++ resolved
@@ -6,12 +6,10 @@
     string[] eventTypes = new[] {""};
     @if (User.IsInRole("Admin"))
     {
-<<<<<<< HEAD
         nameof(Event),
         nameof(Practice),
         nameof(Game)
     };
-=======
         eventTypes = new[]
         {
             "Game",
@@ -27,8 +25,6 @@
             "Practice"
         };
     }
-
->>>>>>> eedc900c
 }
 
 <div class="list-group list-group-horizontal">
