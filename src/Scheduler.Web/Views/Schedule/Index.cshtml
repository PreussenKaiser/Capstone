﻿@using Scheduler.Core.Models;
@using Scheduler.Web.Controllers;

@model IEnumerable<Event>;


@{
    this.ViewData["Title"] = "Scheduled Events";
}

<div>
    <h1 class="text-center text-danger">
        @this.ViewData["Title"]
    </h1>
</div>

<div class="w-75 m-auto">
        <table class="table table-sm">
            <thead>
                <tr>
                    <th scope="col">Name</th>
                    <th scope="col">Start date</th>
                    <th scope="col">End date</th>
                    <th scope="col" colspan="2" class="text-center">Actions</th>
                </tr>
            </thead>
            <tbody>
            @if (User.IsInRole("Admin"))
            {
                foreach (var scheduledEvent in this.Model)
                {
                    <tr>
                        @*<th scope="row">@scheduledEvent.Id</th>*@
                        <td>@scheduledEvent.Name</td>
                        <td>@scheduledEvent.StartDate</td>
                        <td>@scheduledEvent.EndDate</td>
                        <td class="text-end">
                            <a asp-action="@nameof(ScheduleController.Update)"
                       asp-route-id="@scheduledEvent.Id"
                       asp-route-type="@scheduledEvent.GetType().Name"
                               class="btn btn-sm btn-secondary">
                                Update
                            </a>
                        </td>
                        <td class="text-start">
                            <form asp-action="@nameof(ScheduleController.Delete)"
                          asp-route-id="@scheduledEvent.Id"
                                  method="post">
                                <button class="btn btn-sm btn-danger">
                                    Delete
                                </button>
                            </form>
                        </td>
                    </tr>
                }
            }
            else
            {
                foreach (var scheduledEvent in this.Model.OfType<Game>().ToList())
                {
                    <tr>
                        <td>@scheduledEvent.Name</td>
                        <td>@scheduledEvent.StartDate</td>
                        <td>@scheduledEvent.EndDate</td>
                        <td class="text-end">
                            <a asp-action="@nameof(ScheduleController.Update)"
                       asp-route-id="@scheduledEvent.Id"
                       asp-route-type="@scheduledEvent.GetType().Name"
                               class="btn btn-sm btn-secondary">
                                Update
                            </a>
                        </td>
                        <td class="text-start">
                            <form asp-action="@nameof(ScheduleController.Delete)"
                          asp-route-id="@scheduledEvent.Id"
                                  method="post">
                                <button class="btn btn-sm btn-danger">
                                    Delete
                                </button>
                            </form>
                        </td>
                    </tr>
                }
                foreach (var scheduledEvent in this.Model.OfType<Practice>().ToList())
                {
                    <tr>
                        @*<th scope="row">@scheduledEvent.Id</th>*@
                        <td>@scheduledEvent.Name</td>
                        <td>@scheduledEvent.StartDate</td>
                        <td>@scheduledEvent.EndDate</td>
                        <td class="text-end">
                            <a asp-action="@nameof(ScheduleController.Update)"
                       asp-route-id="@scheduledEvent.Id"
                       asp-route-type="@scheduledEvent.GetType().Name"
                               class="btn btn-sm btn-secondary">
                                Update
                            </a>
                        </td>
                        <td class="text-start">
                            <form asp-action="@nameof(ScheduleController.Delete)"
                          asp-route-id="@scheduledEvent.Id"
                                  method="post">
                                <button class="btn btn-sm btn-danger">
                                    Delete
                                </button>
                            </form>
                        </td>
                    </tr>
                }
            }
            
            </tbody>
    </table>
    <div>
        <a asp-action="@nameof(ScheduleController.Create)"
           class="btn btn-sm btn-primary">
            Schedule
        </a>
    </div>
</div>
<hr />
<div class="text-center">
<<<<<<< HEAD
    <a asp-controller="Admin" asp-action="Index"
       class="btn btn-sm btn-dark">
        Back to Dashboard
    </a>
=======
    @if (User.IsInRole("Admin"))
    {
        <a asp-controller="Admin" asp-action="Index"
           class="btn btn-sm btn-dark">
            Back to Dashboard
        </a>
    }
    else
    {
        <a asp-controller="Coach" asp-action="Index"
           class="btn btn-sm btn-dark">
            Back to Dashboard
        </a>
    }
>>>>>>> eedc900c
</div><|MERGE_RESOLUTION|>--- conflicted
+++ resolved
@@ -30,7 +30,6 @@
                 foreach (var scheduledEvent in this.Model)
                 {
                     <tr>
-                        @*<th scope="row">@scheduledEvent.Id</th>*@
                         <td>@scheduledEvent.Name</td>
                         <td>@scheduledEvent.StartDate</td>
                         <td>@scheduledEvent.EndDate</td>
@@ -59,6 +58,7 @@
                 foreach (var scheduledEvent in this.Model.OfType<Game>().ToList())
                 {
                     <tr>
+                        @*<th scope="row">@scheduledEvent.Id</th>*@
                         <td>@scheduledEvent.Name</td>
                         <td>@scheduledEvent.StartDate</td>
                         <td>@scheduledEvent.EndDate</td>
@@ -120,12 +120,6 @@
 </div>
 <hr />
 <div class="text-center">
-<<<<<<< HEAD
-    <a asp-controller="Admin" asp-action="Index"
-       class="btn btn-sm btn-dark">
-        Back to Dashboard
-    </a>
-=======
     @if (User.IsInRole("Admin"))
     {
         <a asp-controller="Admin" asp-action="Index"
@@ -140,5 +134,4 @@
             Back to Dashboard
         </a>
     }
->>>>>>> eedc900c
 </div>